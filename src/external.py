import trio
import jq as jqm
import httpx
import json

from duckdb import DuckDBPyConnection
from functools import partial
from trio_websocket import open_websocket_url
from typing import Any, Callable, Coroutine, AsyncGenerator

from auth import AUTH_DISPATCHER, BaseSignerT, SecretsHandler

from loguru import logger

MAX_RETRIES = 5


def parse_http_properties(
    properties: dict[str, str],
) -> tuple[dict[str, Any], BaseSignerT, dict[str, Any]]:
    """
    Parse property dict provided by context and get required http parameters.
    """
    # Build kwargs dict compatible with both httpx or requests
    requests_kwargs = {}
    requests_kwargs["headers"] = {}
    requests_kwargs["json"] = {}

    # Manually extract standard values
    requests_kwargs["url"] = properties["url"]
    requests_kwargs["method"] = properties["method"]
    jq = jqm.compile(properties["jq"])
    secrets_handler = SecretsHandler()
    signer_class = AUTH_DISPATCHER[requests_kwargs.get("signer_class", "NoSigner")](
        secrets_handler
    )

    # Build "dict" kwargs dynamically
    # TODO: improve with defaultdict(dict)
    for key, value in properties.items():
        # Handle headers, will always be a dict
        if key.startswith("headers."):
            subkey = key.split(".")[1]

            # TODO: Implement more robust link between executable and SECRET.
            if "SECRET" in value:
                # Get secret_name from value which should respect format:
                # SECRET secret_name
                value = value.split(" ")[1]

                secrets_handler.add(subkey, value)

            requests_kwargs["headers"][subkey] = value

        # Handle json, will always be a dict
        elif key.startswith("json."):
            requests_kwargs["json"][key.split(".")[1]] = value
        # TODO: handle bytes, form and url params

    return jq, signer_class, requests_kwargs


def parse_ws_properties(params: dict[str, str]) -> dict[str, Any]:
    parsed_params = {}

    for key, value in params.items():
        if key == "jq":
            parsed_params["jq"] = jqm.compile(value)
        else:
            parsed_params[key] = value

    return parsed_params


async def async_request(
    client: httpx.AsyncClient,
<<<<<<< HEAD
    jq: Any,
    signer: BaseSignerT,
    request_kwargs: dict[str, Any],
    conn: DuckDBPyConnection,
) -> list[dict]:
=======
    url: str,
    jq: Any = None,
    method: str = "GET",
    headers={"Content-Type": "application/json"},
    json={},
    **kwarg,
) -> list[dict[str, Any]]:
>>>>>>> d39421af
    attempt = 0
    while attempt < MAX_RETRIES:
        response = await client.request(**signer.sign(conn, request_kwargs))

        logger.debug(f"response for {request_kwargs}: {response.status_code}")

        if response.is_success:
            data = response.json()
            return parse_response(data, jq)

        logger.error(f"request failed {request_kwargs}: {response.status_code}")

    attempt += 1
    if attempt < MAX_RETRIES:
        delay = attempt
        await trio.sleep(delay)

    logger.error(f"request to {request_kwargs} failed after {MAX_RETRIES} attempts")
    return []


def sync_request(
    client: httpx.Client,
<<<<<<< HEAD
    jq: Any,
    signer: BaseSignerT,
    request_kwargs: dict[str, Any],
    conn: DuckDBPyConnection,
) -> list[dict]:
=======
    url: str,
    jq: Any = None,
    method: str = "GET",
    headers: dict = {"Content-Type": "application/json"},
    json: dict = {},
    **kwargs,
) -> list[dict[str, Any]]:
>>>>>>> d39421af
    try:
        response = client.request(**signer.sign(conn, request_kwargs))
        logger.debug(f"response for {request_kwargs}: {response.status_code}")

        if response.is_success:
            return parse_response(response.json(), jq)

        try:
            response.raise_for_status()
        except Exception as e:
            logger.warning(f"unable to request: {e}")

    except Exception as e:
        logger.error(f"HTTP request failed: {e}")

    return []


def parse_response(data: dict[str, Any], jq: Any = None) -> list[dict[str, Any]]:
    res = jq.input(data).all()
    return res


<<<<<<< HEAD
async def async_http_requester(
    jq,
    base_signer: BaseSignerT,
    request_kwargs: dict[str, Any],
    conn: DuckDBPyConnection,
) -> list[dict]:
=======
async def http_requester(properties: dict[str, Any]) -> list[dict[str, Any]]:
>>>>>>> d39421af
    async with httpx.AsyncClient() as client:
        logger.debug(f"running request with properties: {request_kwargs}")
        res = await async_request(client, jq, base_signer, request_kwargs, conn)
        return res


async def ws_generator(
    properties: dict[str, Any],
) -> AsyncGenerator[Any, list[dict[str, Any]]]:
    async with open_websocket_url(properties["url"]) as ws:
        message = await ws.get_message()
        res = json.loads(message)
        yield parse_response(res, properties["jq"])


<<<<<<< HEAD
def sync_http_requester(
    jq,
    base_signer: BaseSignerT,
    request_kwargs: dict[str, Any],
    conn: DuckDBPyConnection,
) -> list[dict]:
=======
def sync_http_requester(properties: dict) -> list[dict[str, Any]]:
>>>>>>> d39421af
    client = httpx.Client()
    logger.debug(f"running request with properties: {request_kwargs}")
    return sync_request(client, jq, base_signer, request_kwargs, conn)


def build_http_requester(
    properties: dict[str, Any], is_async: bool = True
) -> (
<<<<<<< HEAD
    Callable[[DuckDBPyConnection], Coroutine[Any, Any, list[dict]]]
    | Callable[[DuckDBPyConnection], list[dict]]
):
    jq, base_signer, request_kwargs = parse_http_properties(properties)
=======
    Callable[[], Coroutine[Any, Any, list[dict[str, Any]]]]
    | Callable[[], list[dict[str, Any]]]
):
    http_properties = parse_http_properties(properties)
>>>>>>> d39421af

    if is_async:

        def _async_inner(conn):
            return async_http_requester(jq, base_signer, request_kwargs, conn)

        return _async_inner

    def _sync_inner(conn):
        return sync_http_requester(jq, base_signer, request_kwargs, conn)

    return _sync_inner


def build_ws_generator(
    properties: dict[str, Any],
) -> Callable[[], AsyncGenerator[Any, list[dict[str, Any]]]]:
    return partial(ws_generator, properties=parse_ws_properties(properties))


if __name__ == "__main__":
    print("OMLSP starting")
    from duckdb import connect

    conn: DuckDBPyConnection = connect(database=":memory:")

    async def main():
        properties = {
            "connector": "http",
            "url": "https://httpbin.org/get",
            "method": "GET",
            "scan.interval": "60s",
            "jq": ".url",
        }

        _http_requester = build_http_requester(properties, is_async=True)

        res = await _http_requester()  # type: ignore
        logger.info(res)

    trio.run(main)<|MERGE_RESOLUTION|>--- conflicted
+++ resolved
@@ -74,21 +74,11 @@
 
 async def async_request(
     client: httpx.AsyncClient,
-<<<<<<< HEAD
     jq: Any,
     signer: BaseSignerT,
     request_kwargs: dict[str, Any],
     conn: DuckDBPyConnection,
 ) -> list[dict]:
-=======
-    url: str,
-    jq: Any = None,
-    method: str = "GET",
-    headers={"Content-Type": "application/json"},
-    json={},
-    **kwarg,
-) -> list[dict[str, Any]]:
->>>>>>> d39421af
     attempt = 0
     while attempt < MAX_RETRIES:
         response = await client.request(**signer.sign(conn, request_kwargs))
@@ -112,21 +102,11 @@
 
 def sync_request(
     client: httpx.Client,
-<<<<<<< HEAD
     jq: Any,
     signer: BaseSignerT,
     request_kwargs: dict[str, Any],
     conn: DuckDBPyConnection,
 ) -> list[dict]:
-=======
-    url: str,
-    jq: Any = None,
-    method: str = "GET",
-    headers: dict = {"Content-Type": "application/json"},
-    json: dict = {},
-    **kwargs,
-) -> list[dict[str, Any]]:
->>>>>>> d39421af
     try:
         response = client.request(**signer.sign(conn, request_kwargs))
         logger.debug(f"response for {request_kwargs}: {response.status_code}")
@@ -150,16 +130,12 @@
     return res
 
 
-<<<<<<< HEAD
 async def async_http_requester(
     jq,
     base_signer: BaseSignerT,
     request_kwargs: dict[str, Any],
     conn: DuckDBPyConnection,
 ) -> list[dict]:
-=======
-async def http_requester(properties: dict[str, Any]) -> list[dict[str, Any]]:
->>>>>>> d39421af
     async with httpx.AsyncClient() as client:
         logger.debug(f"running request with properties: {request_kwargs}")
         res = await async_request(client, jq, base_signer, request_kwargs, conn)
@@ -175,16 +151,12 @@
         yield parse_response(res, properties["jq"])
 
 
-<<<<<<< HEAD
 def sync_http_requester(
     jq,
     base_signer: BaseSignerT,
     request_kwargs: dict[str, Any],
     conn: DuckDBPyConnection,
 ) -> list[dict]:
-=======
-def sync_http_requester(properties: dict) -> list[dict[str, Any]]:
->>>>>>> d39421af
     client = httpx.Client()
     logger.debug(f"running request with properties: {request_kwargs}")
     return sync_request(client, jq, base_signer, request_kwargs, conn)
@@ -193,17 +165,10 @@
 def build_http_requester(
     properties: dict[str, Any], is_async: bool = True
 ) -> (
-<<<<<<< HEAD
     Callable[[DuckDBPyConnection], Coroutine[Any, Any, list[dict]]]
     | Callable[[DuckDBPyConnection], list[dict]]
 ):
     jq, base_signer, request_kwargs = parse_http_properties(properties)
-=======
-    Callable[[], Coroutine[Any, Any, list[dict[str, Any]]]]
-    | Callable[[], list[dict[str, Any]]]
-):
-    http_properties = parse_http_properties(properties)
->>>>>>> d39421af
 
     if is_async:
 
