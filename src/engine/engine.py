--- conflicted
+++ resolved
@@ -22,13 +22,9 @@
     CreateHTTPTableContext,
     CreateWSTableContext,
     SelectContext,
-<<<<<<< HEAD
     ScheduledTaskContext,
     ContinousTaskContext,
     TransformTaskContext,
-=======
-    SourceTaskContext,
->>>>>>> 6f859dc1
     SinkTaskContext,
 )
 from inout import cache
@@ -41,11 +37,7 @@
     get_batch_id_from_view_metadata,
     update_batch_id_in_view_metadata,
 )
-<<<<<<< HEAD
 from external import build_http_requester, build_ws_generator
-=======
-from requester import build_http_requester
->>>>>>> 6f859dc1
 from confluent_kafka import Producer
 
 
@@ -190,11 +182,6 @@
     start_time: datetime,
     column_types: dict[str, str],
     http_requester: FunctionType,
-<<<<<<< HEAD
-=======
-    task_id: str,
-    conn: DuckDBPyConnection,
->>>>>>> 6f859dc1
     *args,
     **kwargs,
 ) -> pl.DataFrame:
@@ -211,14 +198,8 @@
 
     if len(records) > 0:
         epoch = int(time.time() * 1_000)
-<<<<<<< HEAD
         df = records_to_polars(records, column_types)
         await cache(df, batch_id, epoch, table_name, conn)
-=======
-        # TODO: type polars with duckdb table catalog
-        df = pl.from_records(records)
-        await persist(df, batch_id, epoch, table_name, conn)
->>>>>>> 6f859dc1
     else:
         df = pl.DataFrame()
 
