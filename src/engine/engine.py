import time
import json
import trio

from concurrent.futures import ThreadPoolExecutor
from datetime import datetime, timezone
from duckdb import DuckDBPyConnection
from duckdb.functional import FunctionNullHandling, PythonUDFType
from duckdb.typing import VARCHAR, DuckDBPyType
from functools import partial
from string import Template
from types import FunctionType, CoroutineType
from typing import Any, Iterable, Callable, AsyncGenerator

import polars as pl
import pyarrow as pa
from duckdb import struct_type
from loguru import logger

from context.context import (
    CreateHTTPLookupTableContext,
    CreateHTTPTableContext,
    CreateWSTableContext,
    SelectContext,
<<<<<<< HEAD
    ScheduledTaskContext,
    ContinousTaskContext,
=======
    SourceTaskContext,
    TransformTaskContext,
>>>>>>> 2e092636
    SinkTaskContext,
)
from inout import persist
from metadata import (
    create_macro_definition,
    get_batch_id_from_table_metadata,
    get_lookup_tables,
    get_macro_definition_by_name,
    update_batch_id_in_table_metadata,
)
from external import build_http_requester, build_ws_generator
from confluent_kafka import Producer


DUCKDB_TO_PYARROW_PYTYPE = {
    "VARCHAR": pa.string(),
    "TEXT": pa.string(),
    "TIMESTAMP_S": pa.timestamp("s"),
    "TIMESTAMP_MS": pa.timestamp("ms"),
    "TIMESTAMP": pa.timestamp("us"),
    "TIMESTAMP_NS": pa.timestamp("ns"),
    "DATETIME": pa.timestamp("us"),
    "FLOAT": pa.float32(),
    "DOUBLE": pa.float64(),
    "INTEGER": pa.int32(),
    "INT": pa.int32(),
    "BIGINT": pa.int64(),
    "SMALLINT": pa.int16(),
    "TINYINT": pa.int8(),
    "BOOLEAN": pa.bool_(),
    "DATE": pa.date32(),
    "DECIMAL": pa.decimal128(18, 2),
}


def build_lookup_properties(
    properties: dict[str, str], context: dict[str, Any]
) -> dict[str, str]:
    new_props = {}

    for key, value in properties.items():
        if key in ["method"]:  # TODO: ignore jq for now
            new_props[key] = value
            continue
        template = Template(value)
        new_props[key] = template.substitute(context)

    return new_props


def build_scalar_udf(
    properties: dict[str, str],
    dynamic_columns: list[str],
    return_type: DuckDBPyType,
    **kwargs,
) -> dict[str, Any]:
    arity = len(dynamic_columns)

    child_types = []
    for subtype in return_type.children:
        child_types.append(
            pa.field(subtype[0], DUCKDB_TO_PYARROW_PYTYPE[str(subtype[1])])
        )
    return_type_arrow = pa.struct(child_types)

    arg_names = [f"a{i}" for i in range(1, arity + 1)]

    def core_udf(*arrays: pa.ChunkedArray) -> pa.Array:
        results = []
        for chunks in zip(*(arr.chunks for arr in arrays)):
            py_chunks = [chunk.to_pylist() for chunk in chunks]
            chunk_rows = zip(*py_chunks)
            chunk_results = process_elements(chunk_rows, properties)
            results.extend(chunk_results)
        return pa.array(results, type=return_type_arrow)

    udf = eval(
        f"lambda {', '.join(arg_names)}: core_udf({', '.join(arg_names)})",
        {"core_udf": core_udf},
    )

    def process_elements(
        rows: Iterable[tuple[Any, ...]],
        properties: dict[str, str],
    ) -> pa.Array:
        def _inner(row: tuple[Any, ...]) -> dict[str, Any]:
            context = dict(zip(dynamic_columns, row))
            lookup_properties = build_lookup_properties(properties, context)
            default_response = context.copy()
            requester = build_http_requester(lookup_properties, is_async=False)

            try:
                response = requester()
                if isinstance(response, dict):
                    return context | response
                if isinstance(response, list) and len(response) >= 1:
                    default_response |= response[-1]
            except Exception as e:
                logger.exception(f"HTTP request failed: {e}")

            return default_response

        with ThreadPoolExecutor() as executor:
            results = list(executor.map(_inner, rows))

        return results

    return {
        "name": kwargs.get("name"),
        "function": udf,
        "parameters": [VARCHAR for _ in range(arity)],
        "return_type": return_type,
        "type": PythonUDFType.ARROW,
        "null_handling": FunctionNullHandling.SPECIAL,
        **kwargs,
    }


async def http_source_executable(
    task_id: str,
    conn: DuckDBPyConnection,
    table_name: str,
    start_time: datetime,
    http_requester: FunctionType,
    *args,
    **kwargs,
) -> pl.DataFrame:
    # TODO: no provided api execution_time
    # using trigger.get_next_fire_time is costly (see code)
    execution_time = start_time
    batch_id = get_batch_id_from_table_metadata(conn, table_name)
    logger.info(f"[{table_name}{{{batch_id}}}] / @ {execution_time}")

    records = await http_requester()
    logger.debug(
        f"[{table_name}{{{batch_id}}}] - http number of responses: {len(records)} - batch {batch_id}"
    )

    if len(records) > 0:
        epoch = int(time.time() * 1_000)
        # TODO: type polars with duckdb table catalog
        df = pl.from_records(records)
        await persist(df, batch_id, epoch, table_name, conn)
    else:
        df = pl.DataFrame()

    update_batch_id_in_table_metadata(conn, table_name, batch_id + 1)
    return df


def build_http_source_executable(
    ctx: CreateHTTPTableContext,
) -> Callable[[str, DuckDBPyConnection], CoroutineType[Any, Any, pl.DataFrame]]:
    start_time = datetime.now(timezone.utc)
    properties = ctx.properties
    return partial(
        http_source_executable,
        table_name=ctx.name,
        start_time=start_time,
        http_requester=build_http_requester(properties, is_async=True),
    )


async def ws_source_executable(
    task_id: str,
    conn: DuckDBPyConnection,
    table_name: str,
    ws_generator: Callable[[], AsyncGenerator[Any, list[dict]]],
    *args,
    **kwargs,
) -> AsyncGenerator[Any, pl.DataFrame]:
    logger.info(f"[{task_id}] - starting ws executable")
    batch_id = get_batch_id_from_table_metadata(conn, table_name)
    while True:
        async for records in ws_generator():
            if len(records) > 0:
                epoch = int(time.time() * 1_000)
                # TODO: type polars with duckdb table catalog
                df = pl.from_records(records)
                await persist(df, batch_id, epoch, table_name, conn)
            else:
                df = pl.DataFrame()

            yield df
            update_batch_id_in_table_metadata(conn, table_name, batch_id + 1)


def build_ws_source_executable(
    ctx: CreateWSTableContext,
) -> Callable[[str, DuckDBPyConnection], AsyncGenerator[Any, pl.DataFrame]]:
    properties = ctx.properties
    table_name = ctx.name
    return partial(
        ws_source_executable,
        table_name=table_name,
        ws_generator=build_ws_generator(properties),
    )


def build_scheduled_source_executable(
    ctx: ScheduledTaskContext,
) -> Callable[[str, DuckDBPyConnection], CoroutineType[Any, Any, pl.DataFrame]]:
    if isinstance(ctx, CreateHTTPTableContext):
        return build_http_source_executable(ctx)

    else:
        raise NotImplementedError()


def build_continuous_source_executable(
    ctx: ContinousTaskContext,
) -> Callable[[str, DuckDBPyConnection], AsyncGenerator[Any, pl.DataFrame]]:
    if isinstance(ctx, CreateWSTableContext):
        return build_ws_source_executable(ctx)

    else:
        raise NotImplementedError()


def build_lookup_table_prehook(
    create_table_context: CreateHTTPLookupTableContext, connection: DuckDBPyConnection
) -> str:
    properties = create_table_context.properties
    table_name = create_table_context.name
    dynamic_columns = create_table_context.dynamic_columns
    columns = create_table_context.columns

    func_name = f"{table_name}_func"
    macro_name = f"{table_name}_macro"
    # TODO: handle other return than dict (for instance array http responses)
    return_type = struct_type(columns)  # typed struct from sql statement
    udf_params = build_scalar_udf(
        properties, dynamic_columns, return_type, name=func_name
    )
    # register scalar for row to row http call
    connection.create_function(**udf_params)
    logger.debug(f"registered function: {func_name}")

    # TODO: wrap SQL in function
    # register macro (to be injected in place of sql)
    __inner_tbl = "__inner_tbl"
    __deriv_tbl = "__deriv_tbl"
    func_def = (
        f"{func_name}({','.join([f'{__inner_tbl}.{col}' for col in dynamic_columns])})"
    )
    macro_def = f"{macro_name}(table_name, {','.join(dynamic_columns)})"
    output_cols = ", ".join(
        [f"struct.{col_name} AS {col_name}" for col_name, _ in columns.items()]
    )

    # TODO: move to metadata func
    connection.sql(f"""
        CREATE OR REPLACE MACRO {macro_def} AS TABLE
        SELECT
            {output_cols}
        FROM (
            SELECT
                {func_def} AS struct
            FROM query_table(table_name) AS {__inner_tbl}
        ) AS {__deriv_tbl};
    """)
    logger.debug(f"registered macro: {macro_name}")
    create_macro_definition(connection, macro_name, dynamic_columns)

    return macro_name


def build_substitute_macro_definition(
    con: DuckDBPyConnection,
    join_table: str,
    from_table: str,
    from_table_or_alias: str,
    join_table_or_alias: str,
) -> str:
    macro_name, fields = get_macro_definition_by_name(con, f"{join_table}_macro")
    scalar_func_fields = ",".join(
        [f"{from_table_or_alias}.{field}" for field in fields]
    )
    macro_definition = f'{macro_name}("{from_table}", {scalar_func_fields})'
    if join_table_or_alias == join_table:
        # TODO: fix bug, if table_name == alias
        # JOIN ohlc AS ohlc
        # -> this writes the AS statements and fails
        macro_definition += f"AS {join_table_or_alias}"
    return macro_definition


def pre_hook_select_statements(
    con: DuckDBPyConnection,
    ctx: SelectContext,
    tables: list[str],
) -> str:
    """Substitutes select statement query with lookup references to macro references."""
    original_query = ctx.query
    join_tables = ctx.joins
    lookup_tables = get_lookup_tables(con)

    # join query
    substitute_mapping = dict(zip(tables, tables))
    from_table = ctx.table
    from_table_or_alias = ctx.alias

    # for table in join and in lookup,
    # build the placeholder template mapping
    for join_table, join_table_or_alias in join_tables.items():
        if join_table in lookup_tables:
            substitute_mapping[join_table] = build_substitute_macro_definition(
                con, join_table, from_table, from_table_or_alias, join_table_or_alias
            )
        else:
            substitute_mapping[join_table] = join_table

    # Substritute lookup table placeholder with template
    query = Template(original_query).substitute(substitute_mapping)

    logger.debug(f"New overwritten select statement: {query}")
    return query


def duckdb_to_pl(con: DuckDBPyConnection, duckdb_sql: str) -> pl.DataFrame:
    query = duckdb_sql.strip()
    cursor = con.execute(query)
    rows = cursor.fetchall()
    # TODO: get schema from metadata
    if cursor.description:
        columns = [desc[0] for desc in cursor.description]
        df = pl.DataFrame(rows, orient="row", schema=columns)
        return df

    return pl.DataFrame()


def build_sink_executable(ctx: SinkTaskContext):
    properties = ctx.properties
    producer = Producer({"bootstrap.servers": properties["server"]})
    topic = properties["topic"]
    return partial(
        kafka_sink,
        producer=producer,
        topic=topic,
    )

<<<<<<< HEAD

async def kafka_sink(
    task_id: str,
    conn: DuckDBPyConnection,
    producer: Producer,
    topic: str,
    df: pl.DataFrame,
):
=======
async def kafka_sink(
        producer: Producer, 
        topic: str, 
        df: pl.DataFrame
    ):
>>>>>>> 2e092636
    records = df.to_dicts()

    def _produce_all():
        for record in records:
            payload = json.dumps(record).encode("utf-8")
            producer.produce(topic, value=payload)
            producer.poll(0)
        producer.flush()

    await trio.to_thread.run_sync(_produce_all)

<<<<<<< HEAD
=======
def build_transform_executable(ctx: TransformTaskContext, is_materialized: bool):
    return partial(
        transform_executable,
        ctx.name,
        ctx.columns,
        is_materialized,
    )

async def transform_executable(
    view_name: str,
    columns: list[str],
    is_materialized: bool,
    conn: DuckDBPyConnection, 
    df: pl.DataFrame,
) -> pl.DataFrame:
    
    if columns == [""]:
        columns = df.columns
    transform_df = df.select(columns)

    if is_materialized:
        batch_id = get_batch_id_from_table_metadata(conn, view_name)
        epoch = int(time.time() * 1_000)
        await persist(transform_df, batch_id, epoch, view_name, conn)
        update_batch_id_in_table_metadata(conn, view_name, batch_id + 1)

    return transform_df

>>>>>>> 2e092636

if __name__ == "__main__":
    from duckdb import connect

    con: DuckDBPyConnection = connect(database=":memory:")

    example_fields = ["symbol"]
    example_table = "all_tickers"
    macro_name = "ohlc_macro"
    result = con.sql(
        f"SELECT * FROM {macro_name}({example_table}, {','.join(example_fields)})"
    )
    print(result.df())<|MERGE_RESOLUTION|>--- conflicted
+++ resolved
@@ -22,13 +22,9 @@
     CreateHTTPTableContext,
     CreateWSTableContext,
     SelectContext,
-<<<<<<< HEAD
     ScheduledTaskContext,
     ContinousTaskContext,
-=======
-    SourceTaskContext,
     TransformTaskContext,
->>>>>>> 2e092636
     SinkTaskContext,
 )
 from inout import persist
@@ -371,7 +367,6 @@
         topic=topic,
     )
 
-<<<<<<< HEAD
 
 async def kafka_sink(
     task_id: str,
@@ -380,13 +375,6 @@
     topic: str,
     df: pl.DataFrame,
 ):
-=======
-async def kafka_sink(
-        producer: Producer, 
-        topic: str, 
-        df: pl.DataFrame
-    ):
->>>>>>> 2e092636
     records = df.to_dicts()
 
     def _produce_all():
@@ -398,8 +386,6 @@
 
     await trio.to_thread.run_sync(_produce_all)
 
-<<<<<<< HEAD
-=======
 def build_transform_executable(ctx: TransformTaskContext, is_materialized: bool):
     return partial(
         transform_executable,
@@ -428,7 +414,6 @@
 
     return transform_df
 
->>>>>>> 2e092636
 
 if __name__ == "__main__":
     from duckdb import connect
