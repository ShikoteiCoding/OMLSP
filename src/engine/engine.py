import time
import json
import trio

from concurrent.futures import ThreadPoolExecutor
from datetime import datetime, timezone
from functools import partial
from string import Template
from types import FunctionType
from typing import Any, Iterable

import polars as pl
import pyarrow as pa
from duckdb import DuckDBPyConnection, struct_type
from duckdb.functional import FunctionNullHandling, PythonUDFType
from duckdb.typing import VARCHAR, DuckDBPyType
from loguru import logger

from context.context import (
    CreateHTTPLookupTableContext,
    SelectContext,
    SourceTaskContext,
    SinkTaskContext,
)
from inout import persist
from metadata import (
    create_macro_definition,
    get_batch_id_from_table_metadata,
    get_lookup_tables,
    get_macro_definition_by_name,
    update_batch_id_in_table_metadata,
)
from requester import build_http_requester
from confluent_kafka import Producer


DUCKDB_TO_PYARROW_PYTYPE = {
    "VARCHAR": pa.string(),
    "TEXT": pa.string(),
    "TIMESTAMP_S": pa.timestamp("s"),
    "TIMESTAMP_MS": pa.timestamp("ms"),
    "TIMESTAMP": pa.timestamp("us"),
    "TIMESTAMP_NS": pa.timestamp("ns"),
    "DATETIME": pa.timestamp("us"),
    "FLOAT": pa.float32(),
    "DOUBLE": pa.float64(),
    "INTEGER": pa.int32(),
    "INT": pa.int32(),
    "BIGINT": pa.int64(),
    "SMALLINT": pa.int16(),
    "TINYINT": pa.int8(),
    "BOOLEAN": pa.bool_(),
    "DATE": pa.date32(),
    "DECIMAL": pa.decimal128(18, 2),
}


def build_lookup_properties(
    properties: dict[str, str], context: dict[str, Any]
) -> dict[str, str]:
    new_props = {}

    for key, value in properties.items():
        if key in ["method"]:  # TODO: ignore jq for now
            new_props[key] = value
            continue
        template = Template(value)
        new_props[key] = template.substitute(context)

    return new_props


def build_scalar_udf(
    properties: dict[str, str],
    dynamic_columns: list[str],
    return_type: DuckDBPyType,
    **kwargs,
) -> dict[str, Any]:
    arity = len(dynamic_columns)

    child_types = []
    for subtype in return_type.children:
        child_types.append(
            pa.field(subtype[0], DUCKDB_TO_PYARROW_PYTYPE[str(subtype[1])])
        )
    return_type_arrow = pa.struct(child_types)

    arg_names = [f"a{i}" for i in range(1, arity + 1)]

    def core_udf(*arrays: pa.ChunkedArray) -> pa.Array:
        results = []
        for chunks in zip(*(arr.chunks for arr in arrays)):
            py_chunks = [chunk.to_pylist() for chunk in chunks]
            chunk_rows = zip(*py_chunks)
            chunk_results = process_elements(chunk_rows, properties)
            results.extend(chunk_results)
        return pa.array(results, type=return_type_arrow)

    udf = eval(
        f"lambda {', '.join(arg_names)}: core_udf({', '.join(arg_names)})",
        {"core_udf": core_udf},
    )

    def process_elements(
        rows: Iterable[tuple[Any, ...]],
        properties: dict[str, str],
    ) -> pa.Array:
        def _inner(row: tuple[Any, ...]) -> dict[str, Any]:
            context = dict(zip(dynamic_columns, row))
            lookup_properties = build_lookup_properties(properties, context)
            default_response = context.copy()
            requester = build_http_requester(lookup_properties, is_async=False)

            try:
                response = requester()
                if isinstance(response, dict):
                    return context | response
                if isinstance(response, list) and len(response) >= 1:
                    default_response |= response[-1]
            except Exception as e:
                logger.exception(f"HTTP request failed: {e}")

            return default_response

        with ThreadPoolExecutor() as executor:
            results = list(executor.map(_inner, rows))

        return results

    return {
        "name": kwargs.get("name"),
        "function": udf,
        "parameters": [VARCHAR for _ in range(arity)],
        "return_type": return_type,
        "type": PythonUDFType.ARROW,
        "null_handling": FunctionNullHandling.SPECIAL,
        **kwargs,
    }


async def source_executable(
    table_name: str,
    start_time: datetime,
    http_requester: FunctionType,
    task_id: str,
    conn: DuckDBPyConnection,
    *args,
    **kwargs,
) -> pl.DataFrame:
    # TODO: no provided api execution_time
    # using trigger.get_next_fire_time is costly (see code)
    execution_time = start_time
    batch_id = get_batch_id_from_table_metadata(conn, table_name)
    logger.info(f"[{table_name}{{{batch_id}}}] / @ {execution_time}")

    records = await http_requester()
    logger.debug(
        f"[{table_name}{{{batch_id}}}] - http number of responses: {len(records)} - batch {batch_id}"
    )

    if len(records) > 0:
        epoch = int(time.time() * 1_000)
        # TODO: type polars with duckdb table catalog
        df = pl.from_records(records)
        await persist(df, batch_id, epoch, table_name, conn)
    else:
        df = pl.DataFrame()

    update_batch_id_in_table_metadata(conn, table_name, batch_id + 1)
    return df


def build_source_executable(ctx: SourceTaskContext):
    start_time = datetime.now(timezone.utc)
    properties = ctx.properties
    return partial(
        source_executable,
        table_name=ctx.name,
        start_time=start_time,
        http_requester=build_http_requester(properties, is_async=True),
    )


def build_lookup_table_prehook(
    create_table_context: CreateHTTPLookupTableContext, connection: DuckDBPyConnection
) -> str:
    properties = create_table_context.properties
    table_name = create_table_context.name
    dynamic_columns = create_table_context.dynamic_columns
    columns = create_table_context.columns

    func_name = f"{table_name}_func"
    macro_name = f"{table_name}_macro"
    # TODO: handle other return than dict (for instance array http responses)
    return_type = struct_type(columns)  # typed struct from sql statement
    udf_params = build_scalar_udf(
        properties, dynamic_columns, return_type, name=func_name
    )
    # register scalar for row to row http call
    connection.create_function(**udf_params)
    logger.debug(f"registered function: {func_name}")

    # TODO: wrap SQL in function
    # register macro (to be injected in place of sql)
    __inner_tbl = "__inner_tbl"
    __deriv_tbl = "__deriv_tbl"
    func_def = (
        f"{func_name}({','.join([f'{__inner_tbl}.{col}' for col in dynamic_columns])})"
    )
    macro_def = f"{macro_name}(table_name, {','.join(dynamic_columns)})"
    output_cols = ", ".join(
        [f"struct.{col_name} AS {col_name}" for col_name, _ in columns.items()]
    )

    # TODO: move to metadata func
    connection.sql(f"""
        CREATE OR REPLACE MACRO {macro_def} AS TABLE
        SELECT
            {output_cols}
        FROM (
            SELECT
                {func_def} AS struct
            FROM query_table(table_name) AS {__inner_tbl}
        ) AS {__deriv_tbl};
    """)
    logger.debug(f"registered macro: {macro_name}")
    create_macro_definition(connection, macro_name, dynamic_columns)

    return macro_name


def build_substitute_macro_definition(
    con: DuckDBPyConnection,
    join_table: str,
    from_table: str,
    from_table_or_alias: str,
    join_table_or_alias: str,
) -> str:
    macro_name, fields = get_macro_definition_by_name(con, f"{join_table}_macro")
    scalar_func_fields = ",".join(
        [f"{from_table_or_alias}.{field}" for field in fields]
    )
    macro_definition = f'{macro_name}("{from_table}", {scalar_func_fields})'
    if join_table_or_alias == join_table:
        # TODO: fix bug, if table_name == alias
        # JOIN ohlc AS ohlc
        # -> this writes the AS statements and fails
        macro_definition += f"AS {join_table_or_alias}"
    return macro_definition


def pre_hook_select_statements(
    con: DuckDBPyConnection,
    ctx: SelectContext,
    tables: list[str],
) -> str:
    """Substitutes select statement query with lookup references to macro references."""
    original_query = ctx.query
    join_tables = ctx.joins
    lookup_tables = get_lookup_tables(con)

    # join query
    substitute_mapping = dict(zip(tables, tables))
    from_table = ctx.table
    from_table_or_alias = ctx.alias

    # for table in join and in lookup,
    # build the placeholder template mapping
    for join_table, join_table_or_alias in join_tables.items():
        if join_table in lookup_tables:
            substitute_mapping[join_table] = build_substitute_macro_definition(
                con, join_table, from_table, from_table_or_alias, join_table_or_alias
            )
        else:
            substitute_mapping[join_table] = join_table

    # Substritute lookup table placeholder with template
    query = Template(original_query).substitute(substitute_mapping)

    logger.debug(f"New overwritten select statement: {query}")
    return query


def duckdb_to_pl(con: DuckDBPyConnection, duckdb_sql: str) -> pl.DataFrame:
    query = duckdb_sql.strip()
    cursor = con.execute(query)
    rows = cursor.fetchall()
    # TODO: get schema from metadata
    if cursor.description:
        columns = [desc[0] for desc in cursor.description]
        df = pl.DataFrame(rows, orient="row", schema=columns)
        return df

    return pl.DataFrame()

<<<<<<< HEAD

def build_sink_executable(properties: dict[str, str]):
=======
def build_sink_executable(ctx: SinkTaskContext):
    properties = ctx.properties
>>>>>>> 712229cd
    producer = Producer({"bootstrap.servers": properties["server"]})
    topic = properties["topic"]
    return partial(
        kafka_sink,
        producer,
        topic,
    )


async def kafka_sink(producer: Producer, topic: str, df: pl.DataFrame):
    records = df.to_dicts()

    def _produce_all():
        for record in records:
            payload = json.dumps(record).encode("utf-8")
            producer.produce(topic, value=payload)
            producer.poll(0)
        producer.flush()

    await trio.to_thread.run_sync(_produce_all)


if __name__ == "__main__":
    from duckdb import connect

    con: DuckDBPyConnection = connect(database=":memory:")

    example_fields = ["symbol"]
    example_table = "all_tickers"
    macro_name = "ohlc_macro"
    result = con.sql(
        f"SELECT * FROM {macro_name}({example_table}, {','.join(example_fields)})"
    )
    print(result.df())<|MERGE_RESOLUTION|>--- conflicted
+++ resolved
@@ -293,13 +293,9 @@
 
     return pl.DataFrame()
 
-<<<<<<< HEAD
-
-def build_sink_executable(properties: dict[str, str]):
-=======
+
 def build_sink_executable(ctx: SinkTaskContext):
     properties = ctx.properties
->>>>>>> 712229cd
     producer = Producer({"bootstrap.servers": properties["server"]})
     topic = properties["topic"]
     return partial(
