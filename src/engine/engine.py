--- conflicted
+++ resolved
@@ -60,7 +60,7 @@
     "DECIMAL": pa.decimal128(18, 2),
 }
 
-DUCKDB_TO_POLARS = {
+DUCKDB_TO_POLARS: dict[str, Any] = {
     "VARCHAR": pl.Utf8,
     "TEXT": pl.Utf8,
     "TIMESTAMP": pl.Datetime,
@@ -164,7 +164,9 @@
     }
 
 
-def records_to_polars(records: list[dict], column_types: dict[str, DuckDBPyType]) -> pl.DataFrame:
+def records_to_polars(
+    records: list[dict], column_types: dict[str, DuckDBPyType]
+) -> pl.DataFrame:
     df = pl.DataFrame(records)
     # Cast each column to the right dtype
     for col, duck_type in column_types.items():
@@ -178,12 +180,8 @@
     conn: DuckDBPyConnection,
     table_name: str,
     start_time: datetime,
-<<<<<<< HEAD
     http_requester: Callable,
-=======
     column_types: dict[str, DuckDBPyType],
-    http_requester: FunctionType,
->>>>>>> db950dc7
     *args,
     **kwargs,
 ) -> pl.DataFrame:
@@ -401,7 +399,7 @@
         kafka_sink,
         first_upstream=ctx.upstreams[0],
         transform_query=ctx.subquery,
-        pl_ctx = pl.SQLContext(),
+        pl_ctx=pl.SQLContext(),
         producer=producer,
         topic=topic,
     )
@@ -440,10 +438,10 @@
     return partial(
         transform_executable,
         name=ctx.name,
-        first_upstream=ctx.upstreams[0], #TODO add joins
+        first_upstream=ctx.upstreams[0],  # TODO add joins
         transform_query=ctx.subquery,
         is_materialized=is_materialized,
-        pl_ctx = pl.SQLContext()
+        pl_ctx=pl.SQLContext(),
     )
 
 
@@ -455,7 +453,7 @@
     first_upstream: str,
     transform_query: str,
     is_materialized: bool,
-    pl_ctx: pl.SQLContext
+    pl_ctx: pl.SQLContext,
 ) -> pl.DataFrame:
     pl_ctx.register(first_upstream, df)
     transform_df = pl_ctx.execute(transform_query).collect()
