--- conflicted
+++ resolved
@@ -1,36 +1,3 @@
-<<<<<<< HEAD
-from collections import namedtuple
-from typing import Union
-
-# --- Context definitions ---
-CreateTableContext = namedtuple(
-    "CreateTableContext", ["name", "properties", "query", "trigger"]
-)
-CreateLookupTableContext = namedtuple(
-    "CreateLookupTableContext",
-    ["name", "properties", "query", "dynamic_columns", "columns"],
-)
-
-# TODO: implement those new contexts
-CreateViewContext = namedtuple("CreateViewContext", ["name", "upstreams", "columns", "query"])
-CreateMaterializedViewContext = namedtuple(
-    "CreateMaterializedViewContext", ["name", "upstreams", "columns", "query"]
-)
-CreateSinkContext = namedtuple(
-    "CreateSinkContext", ["name", "upstreams", "properties", "query"]
-)
-
-SelectContext = namedtuple(
-    "SelectContext", ["columns", "table", "alias", "where", "joins", "query"]
-)
-SetContext = namedtuple("SetContext", ["query"])
-CommandContext = namedtuple("CommandContext", ["query"])
-
-InvalidContext = namedtuple("InvalidContext", ["reason"])
-
-
-# --- Unions for type hints ---
-=======
 from dataclasses import dataclass
 from typing import Any, Union
 from apscheduler.triggers.cron import CronTrigger
@@ -58,6 +25,7 @@
 class CreateViewContext:
     name: str
     upstreams: list[str]
+    columns: list[str]
     query: str
 
 
@@ -102,7 +70,6 @@
 
 
 # ----------  Unions for type hints ----------
->>>>>>> 712229cd
 # Context part of task flow
 TaskContext = Union[
     CreateLookupTableContext,
@@ -135,9 +102,5 @@
 
 # Sub type of TaskContext
 SourceTaskContext = Union[CreateTableContext]
-
-<<<<<<< HEAD
-TransformTaskContext = Union[CreateMaterializedViewContext, CreateViewContext]
-=======
 SinkTaskContext = Union[CreateSinkContext]
->>>>>>> 712229cd
+TransformTaskContext = Union[CreateMaterializedViewContext, CreateViewContext]