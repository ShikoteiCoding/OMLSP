import polars as pl

from dataclasses import dataclass, field
from typing import Any, Union, Type
from apscheduler.triggers.cron import CronTrigger
from duckdb.typing import DuckDBPyType

# --- Context definitions ---


# ---------- Table Contexts ----------
@dataclass
class CreateHTTPTableContext:
    name: str
    properties: dict[str, Any]
    query: str
    trigger: CronTrigger

    # executable of http table context
    # returns a polars dataframe
    _out_type: Type = field(default=pl.DataFrame)


@dataclass
class CreateWSTableContext:
    name: str
    properties: dict[str, Any]
    query: str

    # executable of ws table context
    # returns a polars dataframe
    _out_type: Type = field(default=pl.DataFrame)


@dataclass
class CreateHTTPLookupTableContext:
    name: str
    properties: dict[str, Any]
    query: str
    dynamic_columns: list[str]
    columns: dict[str, DuckDBPyType]


# ---------- View / Sink Contexts ----------
@dataclass
class CreateViewContext:
    name: str
    upstreams: list[str]
    columns: list[str]
    query: str


@dataclass
class CreateMaterializedViewContext:
    name: str
    upstreams: list[str]


@dataclass
class CreateSinkContext:
    name: str
    upstreams: list[str]
    properties: dict[str, Any]
    query: str


# ---------- Query / Command Contexts ----------
@dataclass
class SelectContext:
    columns: list[str]
    table: str
    alias: str
    where: str
    joins: dict[str, str]
    query: str


@dataclass
class SetContext:
    query: str


@dataclass
class CommandContext:
    query: str


@dataclass
class InvalidContext:
    reason: str


# ----------  Unions for type hints ----------
# Context part of task flow
TaskContext = Union[
    CreateHTTPLookupTableContext,
    CreateHTTPTableContext,
    CreateWSTableContext,
    CreateViewContext,
    CreateMaterializedViewContext,
    CreateSinkContext,
]

EvaluableContext = Union[
    CreateHTTPLookupTableContext,
    CreateHTTPTableContext,
    CreateWSTableContext,
    CreateSinkContext,
    CreateViewContext,
    SetContext,
    CommandContext,
    SelectContext,
]

# Everything except Invalid
QueryContext = Union[
    CreateHTTPLookupTableContext,
    CreateHTTPTableContext,
    CreateWSTableContext,
    CreateSinkContext,
    CreateViewContext,
    SetContext,
    CommandContext,
    SelectContext,
]

<<<<<<< HEAD
# Table contexts of different connector type
CreateTableContext = Union[
    CreateHTTPLookupTableContext, CreateHTTPTableContext, CreateWSTableContext
]

ScheduledTaskContext = Union[CreateHTTPTableContext]
ContinousTaskContext = Union[CreateWSTableContext]

SinkTaskContext = Union[CreateSinkContext]
=======
# Sub type of TaskContext
SourceTaskContext = Union[CreateTableContext]
SinkTaskContext = Union[CreateSinkContext]
TransformTaskContext = Union[CreateMaterializedViewContext, CreateViewContext]
>>>>>>> 2e092636
<|MERGE_RESOLUTION|>--- conflicted
+++ resolved
@@ -54,6 +54,8 @@
 class CreateMaterializedViewContext:
     name: str
     upstreams: list[str]
+    columns: list[str]
+    query: str
 
 
 @dataclass
@@ -124,7 +126,6 @@
     SelectContext,
 ]
 
-<<<<<<< HEAD
 # Table contexts of different connector type
 CreateTableContext = Union[
     CreateHTTPLookupTableContext, CreateHTTPTableContext, CreateWSTableContext
@@ -134,9 +135,4 @@
 ContinousTaskContext = Union[CreateWSTableContext]
 
 SinkTaskContext = Union[CreateSinkContext]
-=======
-# Sub type of TaskContext
-SourceTaskContext = Union[CreateTableContext]
-SinkTaskContext = Union[CreateSinkContext]
-TransformTaskContext = Union[CreateMaterializedViewContext, CreateViewContext]
->>>>>>> 2e092636
+TransformTaskContext = Union[CreateMaterializedViewContext, CreateViewContext]