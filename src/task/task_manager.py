"""
Task Manager managing registration and running of Tasks.
"""

from duckdb import DuckDBPyConnection
from apscheduler.triggers.base import BaseTrigger

from channel import Channel
from scheduler import TrioScheduler
from context.context import (
    CreateHTTPLookupTableContext,
    SinkTaskContext,
    ScheduledTaskContext,
    ContinousTaskContext,
    TransformTaskContext,
    TaskContext,
)
from engine.engine import (
    build_lookup_table_prehook,
    build_continuous_source_executable,
    build_scheduled_source_executable,
    build_sink_executable,
    build_transform_executable,
)
from task.task import (
    TaskId,
    BaseTaskT,
    BaseSourceTaskT,
    ContinuousSourceTask,
    ScheduledSourceTask,
    SinkTask,
    TransformTask,
)
from services import Service

from typing import Callable

from loguru import logger

__all__ = ["TaskManager"]


class TaskManager(Service):
    #: Duckdb connections
    backend_conn: DuckDBPyConnection
    transform_conn: DuckDBPyConnection

    #: Scheduler (trio compatible) to register
    #: short lived or long lived processes
    scheduler: TrioScheduler

    #: Reference to all sources by task id
    #: TODO: to deprecate for below mapping
    _sources: dict[TaskId, BaseSourceTaskT] = {}

    #: Reference to all tasks by task id
    _task_id_to_task: dict[TaskId, BaseTaskT] = {}

    #: Outgoing Task context to be orchestrated
    _tasks_to_deploy: Channel[TaskContext]

    #: Outgoing channel to send jobs to scheduler
    _scheduled_executables: Channel[Callable | tuple[Callable, BaseTrigger]]

    def __init__(
        self, backend_conn: DuckDBPyConnection, transform_conn: DuckDBPyConnection
    ):
        super().__init__(name="TaskManager")
        self.backend_conn = backend_conn
        # created once and lives until tasks stop
        self.transform_conn = transform_conn
        self._scheduled_executables = Channel[Callable | tuple[Callable, BaseTrigger]](
            100
        )

    def add_taskctx_channel(self, channel: Channel[TaskContext]):
        self._tasks_to_deploy = channel

    def connect_scheduler(self, scheduler: TrioScheduler) -> None:
        """
        Connect TaskManager and Scheduler through one Channel.

        Channel:
            - Executable Channel

        See channel.py for Channel implementation.
        """
        scheduler.add_executable_channel(self._scheduled_executables)

    async def on_start(self):
        """Main loop for the TaskManager, runs forever."""
        self._nursery.start_soon(self._process)

    async def on_stop(self):
        """Close channel."""
        await self._scheduled_executables.aclose()

    async def _process(self):
        async for taskctx in self._tasks_to_deploy:
            await self._register_one_task(taskctx)

    async def _register_one_task(self, ctx: TaskContext) -> None:
        task_id = ctx.name
        task = None

        if isinstance(ctx, SinkTaskContext):
            # TODO: add Transform task to handle subqueries
            # TODO: subscribe to many upstreams
            task = SinkTask(task_id, self.transform_conn)
            for name in ctx.upstreams:
                task.subscribe(self._sources[name].get_sender())
<<<<<<< HEAD
            self._task_id_to_task[task_id] = task.register(build_sink_executable(ctx))
            self._nursery.start_soon(task.start, self._nursery)
=======
            self._task_id_to_task[task_id] = task.register(
                build_sink_executable(ctx, self.backend_conn)
            )
            await self._scheduled_executables.send(task.run)
>>>>>>> 3838c5d5
            logger.success(f"[TaskManager] registered sink task '{task_id}'")

        elif isinstance(ctx, ScheduledTaskContext):
            # Executable could be attached to context
            # But we might want it dynamic later (i.e built at run time)
<<<<<<< HEAD
            task = ScheduledSourceTask[ctx._out_type](
                task_id, self.conn, self._scheduled_executables, ctx.trigger
            )
=======
            task = ScheduledSourceTask[ctx._out_type](task_id, self.backend_conn)
>>>>>>> 3838c5d5
            self._sources[task_id] = task.register(
                build_scheduled_source_executable(ctx)
            )
            self._nursery.start_soon(task.start, self._nursery)
            logger.success(
                f"[TaskManager] registered scheduled source task '{task_id}'"
            )

        elif isinstance(ctx, ContinousTaskContext):
            # Executable could be attached to context
            # But we might want it dynamic later (i.e built at run time)
            task = ContinuousSourceTask[ctx._out_type](
                task_id, self.backend_conn, self._nursery
            )

            # TODO: make WS Task dynamic by registering the on_start function
            # design idea, make the continuous source executable return
            # on_start func and on_run func. on_start will have "waiters"
            # and timeout logic
            self._sources[task_id] = task.register(
                build_continuous_source_executable(ctx, self.backend_conn)
            )
            self._nursery.start_soon(task.start, self._nursery)
            logger.success(
                f"[TaskManager] registered continuous source task '{task_id}'"
            )

        elif isinstance(ctx, CreateHTTPLookupTableContext):
            # TODO: is this the place to build lookup ? grr
            build_lookup_table_prehook(ctx, self.backend_conn)
            logger.success(f"[TaskManager] registered lookup executables '{task_id}'")

        elif isinstance(ctx, TransformTaskContext):
            task = TransformTask[ctx._out_type](task_id, self.transform_conn)
            for name in ctx.upstreams:
                task.subscribe(self._sources[name].get_sender())

            self._task_id_to_task[task_id] = task.register(
                build_transform_executable(ctx, self.backend_conn)
            )
            self._nursery.start_soon(task.start, self._nursery)
            logger.success(f"[TaskManager] registered transform task '{task_id}'")

        if task is not None:
            self.add_dependency(task)<|MERGE_RESOLUTION|>--- conflicted
+++ resolved
@@ -22,6 +22,7 @@
     build_sink_executable,
     build_transform_executable,
 )
+
 from task.task import (
     TaskId,
     BaseTaskT,
@@ -109,27 +110,18 @@
             task = SinkTask(task_id, self.transform_conn)
             for name in ctx.upstreams:
                 task.subscribe(self._sources[name].get_sender())
-<<<<<<< HEAD
-            self._task_id_to_task[task_id] = task.register(build_sink_executable(ctx))
-            self._nursery.start_soon(task.start, self._nursery)
-=======
             self._task_id_to_task[task_id] = task.register(
                 build_sink_executable(ctx, self.backend_conn)
             )
-            await self._scheduled_executables.send(task.run)
->>>>>>> 3838c5d5
+            self._nursery.start_soon(task.start, self._nursery)
             logger.success(f"[TaskManager] registered sink task '{task_id}'")
 
         elif isinstance(ctx, ScheduledTaskContext):
             # Executable could be attached to context
             # But we might want it dynamic later (i.e built at run time)
-<<<<<<< HEAD
             task = ScheduledSourceTask[ctx._out_type](
-                task_id, self.conn, self._scheduled_executables, ctx.trigger
+                task_id, self.backend_conn, self._scheduled_executables, ctx.trigger
             )
-=======
-            task = ScheduledSourceTask[ctx._out_type](task_id, self.backend_conn)
->>>>>>> 3838c5d5
             self._sources[task_id] = task.register(
                 build_scheduled_source_executable(ctx)
             )
