--- conflicted
+++ resolved
@@ -5,13 +5,8 @@
 from channel import Channel
 from scheduler import TrioScheduler
 from context.context import (
-<<<<<<< HEAD
     CreateHTTPLookupTableContext,
-    CreateSinkContext,
-=======
-    CreateLookupTableContext,
     SinkTaskContext,
->>>>>>> 712229cd
     SourceTaskContext,
     TaskContext,
 )
@@ -68,9 +63,7 @@
             task = SinkTask(task_id)
             for name in ctx.upstreams:
                 task.subscribe(self._sources[name].get_sender())
-            self._task_id_to_task[task_id] = task.register(
-                build_sink_executable(ctx)
-            )
+            self._task_id_to_task[task_id] = task.register(build_sink_executable(ctx))
             _ = self.scheduler.add_job(func=task.run)
             logger.info(f"[TaskManager] registered sink task '{task_id}'")
 
