--- conflicted
+++ resolved
@@ -3,10 +3,6 @@
 """
 
 from duckdb import DuckDBPyConnection
-<<<<<<< HEAD
-from apscheduler.triggers.cron import CronTrigger
-=======
->>>>>>> 2097438e
 
 from channel import Channel
 from scheduler.scheduler import TrioScheduler
@@ -69,16 +65,12 @@
     _task_events: Channel[CreateContext | DropContext]
 
     #: Outgoing channel to send jobs to scheduler
-<<<<<<< HEAD
-    _scheduled_executables: Channel[tuple[Callable, CronTrigger]]
-=======
     _scheduled_executables: Channel[
         tuple[SchedulerCommand, TaskId | tuple[TaskId, CronTrigger, Callable]]
     ]
 
     #: Outgoing channel to send task to supervisor
     _tasks_to_supervise: Channel[BaseTask]
->>>>>>> 2097438e
 
     def __init__(
         self, backend_conn: DuckDBPyConnection, transform_conn: DuckDBPyConnection
@@ -86,16 +78,12 @@
         super().__init__(name="TaskManager")
         self.backend_conn = backend_conn
         self.transform_conn = transform_conn
-<<<<<<< HEAD
-        self._scheduled_executables = Channel[tuple[Callable, CronTrigger]](100)
-=======
         self._scheduled_executables = Channel[
             tuple[SchedulerCommand, TaskId | tuple[TaskId, CronTrigger, Callable]]
         ](100)
         self._tasks_to_supervise = Channel[BaseTask](100)
         self.catalog = TaskCatalog()
         self.graph = TaskGraph()
->>>>>>> 2097438e
 
     def add_taskctx_channel(self, channel: Channel[CreateContext | DropContext]):
         self._task_events = channel
