--- conflicted
+++ resolved
@@ -1,3 +1,5 @@
+from __future__ import annotations
+
 import polars as pl
 
 from abc import ABC, abstractmethod
@@ -21,7 +23,7 @@
         self._conn = conn
 
     @abstractmethod
-    def register(self, executable: Callable):
+    def register(self, executable: Callable) -> BaseTaskT[T]:
         pass
 
     @abstractmethod
@@ -35,6 +37,11 @@
     def __init__(self, task_id: str, conn: DuckDBPyConnection | None = None):
         super().__init__(task_id, conn)
         self._sender = Channel[T]()
+
+    @abstractmethod
+    def register(self, executable: Callable) -> BaseSourceTaskT[T]:
+        self._executable = executable
+        return self
 
     @abstractmethod
     def get_sender(self) -> Channel:
@@ -51,7 +58,7 @@
 
     def register(
         self, executable: Callable[[str, DuckDBPyConnection], Coroutine[Any, Any, T]]
-    ):
+    ) -> ScheduledSourceTask[T]:
         self._executable = executable
         return self
 
@@ -64,7 +71,6 @@
             await self._sender.send(result)
 
 
-<<<<<<< HEAD
 class ContinuousSourceTask(BaseSourceTaskT, Generic[T]):
     _sender: Channel[T]
     _executable: Callable
@@ -75,7 +81,7 @@
 
     def register(
         self, executable: Callable[[str, DuckDBPyConnection], AsyncGenerator[Any, T]]
-    ):
+    ) -> ContinuousSourceTask[T]:
         self._executable = executable
         return self
 
@@ -87,23 +93,17 @@
             await self._sender.send(result)
 
 
-class SinkTask(BaseTaskT):
-=======
-class SinkTask(BaseTask):
-    _receivers: list[Channel]
-    _executable: Callable
-
->>>>>>> 2e092636
+class SinkTask(BaseTaskT, Generic[T]):
     def __init__(self, task_id: str):
         super().__init__(task_id)
-        self._receivers: list[Channel] = []
+        self._receivers: list[Channel[T]] = []
 
     def register(
         self,
         executable: Callable[
             [str, DuckDBPyConnection, pl.DataFrame], Coroutine[Any, Any, T]
         ],
-    ):
+    ) -> SinkTask[T]:
         self._executable = executable
         return self
 
@@ -117,15 +117,19 @@
             logger.info(f"[SinkTask{{{self.task_id}}}] got:\n{df}")
             # await self._executable(df=df)
 
-class TransformTask(BaseTask):
-    _sender: Channel
-    _receivers: list[Channel]
+class TransformTask(BaseTaskT, Generic[T]):
+    _sender: Channel[T]
+    _receivers: list[Channel[T]]
     _executable: Callable
 
     def __init__(self, task_id: str, conn: DuckDBPyConnection):
         super().__init__(task_id, conn)
-        self._receivers: list[Channel] = []
+        self._receivers: list[Channel[T]] = []
         self._sender = Channel()
+    
+    def register(self, executable: Callable) -> TransformTask[T]:
+        self._executable = executable
+        return self
 
     def subscribe(self, recv: Channel):
         self._receivers.append(recv.clone())
