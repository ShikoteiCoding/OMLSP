from __future__ import annotations
import trio
import polars as pl
<<<<<<< HEAD
import trio

=======
>>>>>>> 4b60749e
from abc import ABC, abstractmethod
from duckdb import DuckDBPyConnection
from typing import Any, AsyncGenerator, Callable, TypeAlias, Coroutine, TypeVar, Generic
from loguru import logger

from channel import Channel

TaskOutput: TypeAlias = Any
TaskId = str

T = TypeVar("T")


def handle_cancellation(func):
    async def wrapper(self, *args, **kwargs):
        try:
            return await func(self, *args, **kwargs)
        except trio.Cancelled:
            logger.debug(
                f"[{self.__class__.__name__}] cancelled gracefully during shutdown."
            )

    return wrapper


class BaseTaskT(ABC, Generic[T]):
    def __init__(self, task_id: TaskId, conn: DuckDBPyConnection):
        self.task_id = task_id
        self._conn = conn

    @abstractmethod
    def register(self, executable: Callable) -> BaseTaskT[T]:
        pass

    @abstractmethod
    async def run(self):
        pass


class BaseSourceTaskT(BaseTaskT, Generic[T]):
    def __init__(self, task_id: TaskId, conn: DuckDBPyConnection):
        super().__init__(task_id, conn)
        self._sender = Channel[T]()

    @abstractmethod
    def register(self, executable: Callable) -> BaseSourceTaskT[T]:
        self._executable = executable
        return self

    @abstractmethod
    def get_sender(self) -> Channel:
        pass


class ScheduledSourceTask(BaseSourceTaskT, Generic[T]):
    _sender: Channel
    _executable: Callable

    def __init__(self, task_id: TaskId, conn: DuckDBPyConnection):
        super().__init__(task_id, conn)
        self._sender = Channel[T](100)

    def register(
        self, executable: Callable[[TaskId, DuckDBPyConnection], Coroutine[Any, Any, T]]
    ) -> ScheduledSourceTask[T]:
        self._executable = executable
        return self

    def get_sender(self) -> Channel:
        return self._sender

    @handle_cancellation
    async def run(self):
        result = await self._executable(task_id=self.task_id, conn=self._conn)
        if hasattr(self, "_sender"):
            await self._sender.send(result)


class ContinuousSourceTask(BaseSourceTaskT, Generic[T]):
    _sender: Channel[T]
    _executable: Callable

    def __init__(self, task_id: str, conn: DuckDBPyConnection, nursery: trio.Nursery):
        super().__init__(task_id, conn)
        self._sender = Channel[T](100)
        self.nursery = nursery

    def register(
        self,
        executable: Callable[
            [str, DuckDBPyConnection, trio.Nursery], AsyncGenerator[Any, T]
        ],
    ) -> ContinuousSourceTask[T]:
        self._executable = executable
        return self

    def get_sender(self) -> Channel[T]:
        return self._sender

    @handle_cancellation
    async def run(self):
        async for result in self._executable(
            task_id=self.task_id, conn=self._conn, nursery=self.nursery
        ):
            await self._sender.send(result)
        raise Exception("somehow exited here")


class SinkTask(BaseTaskT, Generic[T]):
    def __init__(self, task_id: str, conn: DuckDBPyConnection):
        super().__init__(task_id, conn)
        self._receivers: list[Channel[T]] = []

    def register(
        self,
        executable: Callable[
            [str, DuckDBPyConnection, pl.DataFrame], Coroutine[Any, Any, T]
        ],
    ) -> SinkTask[T]:
        self._executable = executable
        return self

    def subscribe(self, recv: Channel):
        self._receivers.append(recv.clone())

    @handle_cancellation
    async def run(self):
        # TODO: receive many upstreams
        receiver = self._receivers[0]
        async for df in receiver:
            pass
            # await self._executable(self.task_id, self._conn, df)


class TransformTask(BaseTaskT, Generic[T]):
    _sender: Channel[T]
    _receivers: list[Channel[T]]
    _executable: Callable[[TaskId, DuckDBPyConnection, T], Coroutine[Any, Any, T]]

    def __init__(self, task_id: str, conn: DuckDBPyConnection):
        super().__init__(task_id, conn)
        self._receivers: list[Channel[T]] = []
        self._sender = Channel[T](100)

    def register(
        self,
        executable: Callable[[TaskId, DuckDBPyConnection, T], Coroutine[Any, Any, T]],
    ) -> TransformTask[T]:
        self._executable = executable
        return self

    def subscribe(self, recv: Channel):
        self._receivers.append(recv.clone())

    def get_sender(self) -> Channel:
        return self._sender

    @handle_cancellation
    async def run(self):
        receiver = self._receivers[0]
        async for df in receiver:
            result = await self._executable(self.task_id, self._conn, df)
            if hasattr(self, "_sender"):
                await self._sender.send(result)<|MERGE_RESOLUTION|>--- conflicted
+++ resolved
@@ -1,11 +1,8 @@
 from __future__ import annotations
-import trio
+
 import polars as pl
-<<<<<<< HEAD
 import trio
 
-=======
->>>>>>> 4b60749e
 from abc import ABC, abstractmethod
 from duckdb import DuckDBPyConnection
 from typing import Any, AsyncGenerator, Callable, TypeAlias, Coroutine, TypeVar, Generic
