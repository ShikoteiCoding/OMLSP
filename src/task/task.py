from __future__ import annotations

import polars as pl
import trio

from duckdb import DuckDBPyConnection
from typing import Any, AsyncGenerator, Callable, TypeAlias, Coroutine, TypeVar, Generic
from apscheduler.triggers.cron import CronTrigger
from loguru import logger
from services import Service

from channel import Channel

TaskOutput: TypeAlias = Any
TaskId = str
DEFAULT_CAPACITY = 100

T = TypeVar("T")


<<<<<<< HEAD
class BaseSourceTaskT(Generic[T], Protocol):
    def register(self, executable: Callable[..., Any]) -> BaseSourceTaskT[T]: ...

    def get_sender(self) -> Channel[T]: ...

    async def run(self) -> None: ...

    async def on_start(self) -> None: ...

    async def on_stop(self) -> None: ...


class BaseSourceTask(Service, BaseSourceTaskT):
=======
class BaseTask(Service, Generic[T]):
>>>>>>> 5d07eeb4
    """Common base for all tasks."""

    #: TaskId for now being mostly SQL artifact name
    task_id: TaskId

    #: DuckDB Connection
    conn: DuckDBPyConnection

    #: The executable function, core logic of the Task
    _executable: Callable[..., Any]

    #: Cancel scope for structured concurrency
    _cancel_scope: trio.CancelScope
    _sender: Channel
    _cancel_event: trio.Event

    def __init__(self, task_id: TaskId, conn: DuckDBPyConnection):
        super().__init__(name=task_id)
        self.task_id = task_id
<<<<<<< HEAD
        self._conn = conn
        self._sender = Channel[T]()
        self._cancel_event = trio.Event()

    def get_sender(self) -> Channel[T]:
        return self._sender

    def register(self, executable: Callable[..., Any]) -> BaseSourceTask[T]:
        """Attach the executable coroutine or function to this task."""
        self._executable = executable
        return self

    async def run(self) -> None:
        """Override in subclasses."""
        await self._executable()
=======
        self.conn = conn
        self._cancel_event = trio.Event()
>>>>>>> 5d07eeb4

    async def on_start(self) -> None:
        logger.info(f"[{self.task_id}] task running")

        self._cancel_scope = trio.CancelScope()

        async def _task_runner():
            with self._cancel_scope:
                await self.run()

        # Start the real task inside the cancel scope
        self._nursery.start_soon(_task_runner)

    async def on_stop(self) -> None:
        logger.info(f"[{self.task_id}] task stopping")
<<<<<<< HEAD
=======
        self._cancel_scope.cancel()

    async def register(self, executable: Callable[..., Any]) -> BaseTask[T]:
        """Attach the executable coroutine or function to this task."""
        self._executable = executable
        return self

    async def run(self) -> None:
        """Override in subclasses."""
        await self._executable()


class BaseSourceTask(BaseTask, Generic[T]):
    """
    BaseSourceTask implementation of :class:`BaseTask`.

    A SourceTask does produces data and send it through _sender channel.
    """

    #: Sender channel, where data is sent after _executable()
    _sender: Channel[T]

    #: Sender watchguard
    _has_sender: bool = False

    def __init__(self, task_id: TaskId, conn: DuckDBPyConnection):
        super().__init__(task_id, conn)

    def get_sender(self) -> Channel[T]:
        """
        Get sender when asked. If doesn't exist, creates one.

        NOTE: This implementation isn't very robust, we are
         assuming that any resuester of :meth:`get_sender` will
         succeed and that we indeed instanciate a sender. This
         could lead to stuck Tasks if a sender channel is created
         without anyt true consummer on the other side.
        """
        if not self._has_sender:
            self._sender = Channel[T](100)
            self._has_sender = True
        return self._sender

    async def on_stop(self) -> None:
        logger.info(f"[{self.task_id}] task stopping")
>>>>>>> 5d07eeb4
        self._cancel_event.set()
        if hasattr(self, "_sender"):
            await self._sender.aclose()
        self._cancel_scope.cancel()


class ScheduledSourceTask(BaseSourceTask, Generic[T]):
    def __init__(
        self,
        task_id: TaskId,
        conn: DuckDBPyConnection,
        scheduled_executables: Channel[Callable | tuple[Callable, Any]],
        trigger: CronTrigger,
    ):
        super().__init__(task_id, conn)
        self.scheduled_executables = scheduled_executables
        self.trigger = trigger

    async def on_start(self) -> None:
        logger.info(f"[{self.task_id}] task running")
        self._cancel_scope = trio.CancelScope()

        async def _task_runner():
            with self._cancel_scope:
                try:
                    await self.scheduled_executables.send((self.run, self.trigger))
                except trio.Cancelled:
                    pass  # Normal shutdown path

        # Start the real task inside the cancel scope
        self._nursery.start_soon(_task_runner)

    def register(
        self, executable: Callable[[TaskId, DuckDBPyConnection], Coroutine[Any, Any, T]]
    ) -> ScheduledSourceTask[T]:
        self._executable = executable
        return self

    async def run(self):
        if not self._cancel_event.is_set():
            result = await self._executable(task_id=self.task_id, conn=self.conn)

            if self._has_sender:
                await self._sender.send(result)


class ContinuousSourceTask(BaseSourceTask, Generic[T]):
    def __init__(self, task_id: str, conn: DuckDBPyConnection, nursery: trio.Nursery):
        super().__init__(task_id, conn)
        self.nursery = nursery

    def register(
        self,
        executable: Callable[
            [str, DuckDBPyConnection, trio.Nursery, trio.Event],
            AsyncGenerator[Any, T],
        ],
    ) -> ContinuousSourceTask[T]:
        self._executable = executable
        return self

    async def run(self):
        async for result in self._executable(
            task_id=self.task_id,
            conn=self.conn,
            nursery=self.nursery,
            cancel_event=self._cancel_event,
        ):
            if self._has_sender:
                await self._sender.send(result)


class SinkTask(BaseSourceTask, Generic[T]):
    _receivers: list[Channel[T]]

    def __init__(self, task_id: str, conn: DuckDBPyConnection):
        super().__init__(task_id, conn)
        self._receivers: list[Channel[T]] = []

    def register(
        self,
        executable: Callable[
            [str, DuckDBPyConnection, pl.DataFrame], Coroutine[Any, Any, T]
        ],
    ) -> SinkTask[T]:
        self._executable = executable
        return self

    # TODO: move towards SinkBaseTask
    def subscribe(self, recv: Channel):
        self._receivers.append(recv.clone())

    async def run(self):
        # TODO: receive many upstreams
        receiver = self._receivers[0]
        async for df in receiver:
            pass
            # await self._executable(self.task_id, self._conn, df)


class TransformTask(BaseSourceTask, Generic[T]):
    _sender: Channel[T]
    _receivers: list[Channel[T]]
    _executable: Callable[[TaskId, DuckDBPyConnection, T], Coroutine[Any, Any, T]]

    def __init__(self, task_id: str, conn: DuckDBPyConnection):
        super().__init__(task_id, conn)
        self._receivers: list[Channel[T]] = []
        self._sender = Channel[T](DEFAULT_CAPACITY)

    def register(
        self,
        executable: Callable[[TaskId, DuckDBPyConnection, T], Coroutine[Any, Any, T]],
    ) -> TransformTask[T]:
        self._executable = executable
        return self

    def subscribe(self, recv: Channel):
        self._receivers.append(recv.clone())

    async def run(self):
        receiver = self._receivers[0]
        async for df in receiver:
            result = await self._executable(self.task_id, self.conn, df)
            if self._has_sender:
                await self._sender.send(result)<|MERGE_RESOLUTION|>--- conflicted
+++ resolved
@@ -18,23 +18,7 @@
 T = TypeVar("T")
 
 
-<<<<<<< HEAD
-class BaseSourceTaskT(Generic[T], Protocol):
-    def register(self, executable: Callable[..., Any]) -> BaseSourceTaskT[T]: ...
-
-    def get_sender(self) -> Channel[T]: ...
-
-    async def run(self) -> None: ...
-
-    async def on_start(self) -> None: ...
-
-    async def on_stop(self) -> None: ...
-
-
-class BaseSourceTask(Service, BaseSourceTaskT):
-=======
 class BaseTask(Service, Generic[T]):
->>>>>>> 5d07eeb4
     """Common base for all tasks."""
 
     #: TaskId for now being mostly SQL artifact name
@@ -54,26 +38,8 @@
     def __init__(self, task_id: TaskId, conn: DuckDBPyConnection):
         super().__init__(name=task_id)
         self.task_id = task_id
-<<<<<<< HEAD
-        self._conn = conn
-        self._sender = Channel[T]()
-        self._cancel_event = trio.Event()
-
-    def get_sender(self) -> Channel[T]:
-        return self._sender
-
-    def register(self, executable: Callable[..., Any]) -> BaseSourceTask[T]:
-        """Attach the executable coroutine or function to this task."""
-        self._executable = executable
-        return self
-
-    async def run(self) -> None:
-        """Override in subclasses."""
-        await self._executable()
-=======
         self.conn = conn
         self._cancel_event = trio.Event()
->>>>>>> 5d07eeb4
 
     async def on_start(self) -> None:
         logger.info(f"[{self.task_id}] task running")
@@ -89,8 +55,6 @@
 
     async def on_stop(self) -> None:
         logger.info(f"[{self.task_id}] task stopping")
-<<<<<<< HEAD
-=======
         self._cancel_scope.cancel()
 
     async def register(self, executable: Callable[..., Any]) -> BaseTask[T]:
@@ -136,7 +100,6 @@
 
     async def on_stop(self) -> None:
         logger.info(f"[{self.task_id}] task stopping")
->>>>>>> 5d07eeb4
         self._cancel_event.set()
         if hasattr(self, "_sender"):
             await self._sender.aclose()
