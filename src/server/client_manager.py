"""
Client Manager handling TCP SQL requests.
"""

from functools import partial

import trio
from duckdb import DuckDBPyConnection
from loguru import logger

from channel.broker import _get_channel_broker, ChannelBroker
from services import Service

ClientId = str


__all__ = ["ClientManager"]


class ClientManager(Service):
    #: Duckdb connection
    _conn: DuckDBPyConnection

    #: ChannelBroker ref
    _channel_broker: ChannelBroker

    def __init__(self, conn: DuckDBPyConnection):
        super().__init__(name="ClientManager")
        self._conn = conn

        self._channel_broker = _get_channel_broker()

    async def on_start(self):
        self._listeners = await self._nursery.start(
            partial(
                trio.serve_tcp,
                handler=self._handle_client,
                port=8080,
                host="0.0.0.0",
            )
        )

        logger.info(
            "[ClientManager] Server running on {}",
            self._listeners[0].socket.getsockname(),
        )

    async def on_stop(self):
        logger.success("[{}] stopping.", self.name)
        # First, cancel the server tasks (serve_tcp etc)
        self._nursery.cancel_scope.cancel()

        # Then close listeners safely
        for listener in getattr(self, "_listeners", []):
            with trio.move_on_after(1):  # don't hang if already closed
                try:
                    await listener.aclose()
                except trio.ClosedResourceError:
                    pass
        logger.success("[{}] stopped.", self.name)

    # TODO: handler of trio.serve_tcp should be awaitable
    # Our current implementation is a never ending loop with
    # custom stream handling. Need to find correct implementation
    async def _handle_client(self, stream: trio.SocketStream):
        client_addr = stream.socket.getpeername()
        client_id = f"{client_addr[0]}:{client_addr[1]}"
        logger.info("[ClientManager] New client connected from {}", client_id)

        async with stream:
            try:
                while True:
                    data = await stream.receive_some(4096)
                    if not data:
                        logger.info("[ClientManager] Client disconnected {}", client_id)
                        break

                    sql_content = data.decode().strip()
                    if not sql_content:
                        continue

                    logger.info("[ClientManager] Client sent query: {}", sql_content)

                    response = await self._process_query(sql_content, client_id)

                    await stream.send_all((response + "\n\n").encode())

            except Exception as e:
                logger.error("[ClientManager] Client error '{}': {}", client_id, e)
                await stream.send_all(f"Error: {str(e)}\n\n".encode())

    async def _process_query(self, sql_content: str, client_id: str) -> str:
        try:
<<<<<<< HEAD
            output_messages = []

            response = await self._event_bus.send(
                "client.sql.requests", (client_id, sql_content)
            )
=======
            await self._channel_broker.publish(
                "client.sql.requests", (client_id, sql_content)
            )
            output_messages = []

            response = await self._channel_broker.consumer(client_id).consume()
>>>>>>> fd3be051

            output_messages.append(response)

            return "\n".join(output_messages)

        except Exception as e:
            logger.error(
                f"Client {client_id} - Error processing query: {type(e)} - {e}"
            )
            return f"Error: {str(e)}"<|MERGE_RESOLUTION|>--- conflicted
+++ resolved
@@ -9,6 +9,7 @@
 from loguru import logger
 
 from channel.broker import _get_channel_broker, ChannelBroker
+from channel.types import ValidResponse, InvalidResponse
 from services import Service
 
 ClientId = str
@@ -91,23 +92,18 @@
 
     async def _process_query(self, sql_content: str, client_id: str) -> str:
         try:
-<<<<<<< HEAD
             output_messages = []
 
-            response = await self._event_bus.send(
-                "client.sql.requests", (client_id, sql_content)
+            response = await self._channel_broker.send(
+                "client.sql.requests", sql_content
             )
-=======
-            await self._channel_broker.publish(
-                "client.sql.requests", (client_id, sql_content)
-            )
-            output_messages = []
+            print(response)
 
-            response = await self._channel_broker.consumer(client_id).consume()
->>>>>>> fd3be051
-
-            output_messages.append(response)
-
+            if isinstance(response, ValidResponse):
+                output_messages.append(response.data)
+            elif isinstance(response, InvalidResponse):
+                output_messages.append(response.reason)              
+        
             return "\n".join(output_messages)
 
         except Exception as e:
