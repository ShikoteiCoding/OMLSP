--- conflicted
+++ resolved
@@ -3,8 +3,7 @@
 import sqlglot.errors
 import logging
 
-<<<<<<< HEAD
-TYPE_MAPPING  = {
+TYPE_MAPPING = {
     "TEXT": ("str", "VARCHAR"),
     "VARCHAR": ("str", "VARCHAR"),
     "CHAR": ("str", "CHAR"),
@@ -13,43 +12,61 @@
     "SMALLINT": ("int", "SMALLINT"),
     "FLOAT": ("float", "FLOAT"),
     "DOUBLE": ("float", "DOUBLE"),
-    "BOOLEAN": ("bool", "BOOLEAN")
+    "BOOLEAN": ("bool", "BOOLEAN"),
 }
 
+
 def get_name(expression: exp.Expression) -> str:
-    return getattr(expression, 'this', expression).name
+    return getattr(expression, "this", expression).name
+
 
 def get_type(expression: exp.ColumnDef) -> Tuple[str, str, str]:
-    type_name = getattr(getattr(expression, 'kind', None), 'this', None).name
+    type_name = getattr(getattr(expression, "kind", None), "this", None).name
     python_type, duckdb_type = TYPE_MAPPING[type_name]
     return python_type, duckdb_type, type_name
 
+
 def get_property(expression: exp.Property) -> Optional[exp.Expression]:
-    return expression.args.get('value')
-
-def parse_table(table: Union[exp.Schema, exp.Table]) -> Tuple[str, List[Dict[str, str]]]:
+    return expression.args.get("value")
+
+
+def parse_table(
+    table: Union[exp.Schema, exp.Table],
+) -> Tuple[str, List[Dict[str, str]]]:
     """Parse table schema or table into name and columns"""
     columns = []
     table_name = get_name(table)
-    
+
     if isinstance(table, exp.Schema):
         for column in table.expressions:
             col_name = get_name(column)
             python_type, duckdb_type, _ = get_type(column)
-            columns.append({'name': col_name, 'python_type': python_type, 'duckdb_type': duckdb_type})
-    
+            columns.append(
+                {
+                    "name": col_name,
+                    "python_type": python_type,
+                    "duckdb_type": duckdb_type,
+                }
+            )
+
     return table_name, columns
 
-def parse_with_properties(with_properties: exp.Create) -> Dict[str, Optional[Union[str, None]]]:
+
+def parse_with_properties(
+    with_properties: exp.Create,
+) -> Dict[str, Optional[Union[str, None]]]:
     """Parse properties from a WITH statement"""
     properties = {}
-    for prop in with_properties.args.get('properties', []):
+    for prop in with_properties.args.get("properties", []):
         key = get_name(prop)
         value = get_property(prop)
         properties[key] = value.this if isinstance(value, exp.Literal) else None
     return properties
 
-def validate_table(table: Union[exp.Schema, exp.Table], name: str, parsed_columns: List[Dict[str, str]]) -> None:
+
+def validate_table(
+    table: Union[exp.Schema, exp.Table], name: str, parsed_columns: List[Dict[str, str]]
+) -> None:
     """Validate the table structure and its columns"""
     table_name = get_name(table)
     if not table_name:
@@ -58,66 +75,83 @@
         raise ValueError(f"Table name mismatch: {table_name} != {name}")
     if not isinstance(table, (exp.Schema, exp.Table)):
         raise ValueError(f"Expected exp.Schema or exp.Table, got {type(table)}")
-    
+
     if isinstance(table, exp.Schema):
         if len(table.expressions) != len(parsed_columns):
-            raise ValueError(f"Mismatch: {len(table.expressions)} expressions but {len(parsed_columns)} parsed columns")
-        
-        for i, (raw_column, parsed_column) in enumerate(zip(table.expressions, parsed_columns)):
+            raise ValueError(
+                f"Mismatch: {len(table.expressions)} expressions but {len(parsed_columns)} parsed columns"
+            )
+
+        for i, (raw_column, parsed_column) in enumerate(
+            zip(table.expressions, parsed_columns)
+        ):
             if not isinstance(raw_column, exp.ColumnDef):
                 raise ValueError(f"Expected exp.ColumnDef, got {type(raw_column)}")
             col_name = get_name(raw_column)
             if not col_name:
                 raise ValueError(f"Missing column name in {raw_column}")
-            if col_name != parsed_column['name']:
-                raise ValueError(f"Column name mismatch at index {i}: {col_name} vs {parsed_column['name']}")
+            if col_name != parsed_column["name"]:
+                raise ValueError(
+                    f"Column name mismatch at index {i}: {col_name} vs {parsed_column['name']}"
+                )
             python_type, duckdb_type, type_name = get_type(raw_column)
             if python_type == "" or duckdb_type == "":
                 raise ValueError(f"Unsupported or missing type {type_name}")
-            if python_type != parsed_column['python_type'] or duckdb_type != parsed_column['duckdb_type']:
-                raise ValueError(f"Type mismatch for column {col_name}: {python_type}/{duckdb_type} vs {parsed_column['python_type']}/{parsed_column['duckdb_type']}")
-
-def validate_properties(with_properties: exp.Create, properties: Dict[str, Optional[Union[str, None]]]) -> None:
+            if (
+                python_type != parsed_column["python_type"]
+                or duckdb_type != parsed_column["duckdb_type"]
+            ):
+                raise ValueError(
+                    f"Type mismatch for column {col_name}: {python_type}/{duckdb_type} vs {parsed_column['python_type']}/{parsed_column['duckdb_type']}"
+                )
+
+
+def validate_properties(
+    with_properties: exp.Create, properties: Dict[str, Optional[Union[str, None]]]
+) -> None:
     """Validate properties from a WITH statement, cross-checking with parsed properties"""
-    raw_properties = with_properties.args.get('properties', []).expressions
+    raw_properties = with_properties.args.get("properties", []).expressions
     parsed_properties = list(properties.items())  # Convert dict to list of (key, value)
     if len(raw_properties) != len(parsed_properties):
-        raise ValueError(f"Mismatch: {len(raw_properties)} raw properties but {len(parsed_properties)} parsed properties")
-    
-    for i, (prop, (parsed_key, parsed_value)) in enumerate(zip(raw_properties, parsed_properties)):
+        raise ValueError(
+            f"Mismatch: {len(raw_properties)} raw properties but {len(parsed_properties)} parsed properties"
+        )
+
+    for i, (prop, (parsed_key, parsed_value)) in enumerate(
+        zip(raw_properties, parsed_properties)
+    ):
         if not isinstance(prop, exp.Property):
             raise ValueError(f"Expected exp.Property at index {i}, got {type(prop)}")
-        
+
         key = get_name(prop)
         if not key:
             raise ValueError(f"Missing key at index {i} in {prop}")
         if key != parsed_key:
-            raise ValueError(f"Property key mismatch at index {i}: {key} vs {parsed_key}")
-        
+            raise ValueError(
+                f"Property key mismatch at index {i}: {key} vs {parsed_key}"
+            )
+
         value = get_property(prop)
         if not value:
             raise ValueError(f"Missing value at index {i} in {prop}")
         if not isinstance(value, exp.Literal):
-            raise ValueError(f"Expected exp.Literal at index {i}, got {type(value)}: {value}")
-        
+            raise ValueError(
+                f"Expected exp.Literal at index {i}, got {type(value)}: {value}"
+            )
+
         raw_value = value.this
         if raw_value != parsed_value:
-            raise ValueError(f"Property value mismatch at index {i} for key {key}: {raw_value} vs {parsed_value}")
-
-def parse_query_to_dict(query: str) -> Dict[str, Union[str, List[Dict[str, str]], Dict[str, Optional[Union[str, None]]]]]:
-=======
-
-def parse_query_to_dict(query) -> dict:
-    """
-    Parse a SQL query into a dictionary
-
-    Returns:
-        dict: Dictionary containing table schema and properties
->>>>>>> 248c09d8
+            raise ValueError(
+                f"Property value mismatch at index {i} for key {key}: {raw_value} vs {parsed_value}"
+            )
+
+
+def parse_query_to_dict(
+    query: str,
+) -> Dict[str, Union[str, List[Dict[str, str]], Dict[str, Optional[Union[str, None]]]]]:
     """
     Parse a SQL CREATE TABLE query into a dictionary.
 
-<<<<<<< HEAD
     Args:
         query (str): SQL query string (expected to be a CREATE TABLE statement)
 
@@ -128,91 +162,24 @@
         sqlglot.errors.ParseError: If the query cannot be parsed
         ValueError: If the query structure is invalid
     """
-    result = {'table': {'name': None, 'columns': [], 'properties': {}}}
-    
+    result = {"table": {"name": None, "columns": [], "properties": {}}}
+
     try:
         parsed = parse_one(query, dialect=None)
-        
+
         if not isinstance(parsed, exp.Create):
             raise ValueError(f"Expected CREATE TABLE query, got {type(parsed)}")
-        
+
         table_name, columns = parse_table(parsed.this)
         validate_table(parsed.this, table_name, columns)
-        
+
         properties = parse_with_properties(parsed)
         validate_properties(parsed, properties)
-        
-        result['table']['name'] = table_name
-        result['table']['columns'] = columns
-        result['table']['properties'] = properties
-        
-=======
-    result = {"table_name": None, "columns": [], "properties": {}}
-    try:
-        parsed = parse_one(query, dialect=None)
-        # Extract Query
-        if isinstance(parsed, exp.Create):
-            table = parsed.this
-            if isinstance(parsed.this, exp.Schema):
-                if isinstance(table.this, exp.Table):
-                    result["table_name"] = table.this.name
-                else:
-                    raise ValueError(f"Table name not found in query: {query}")
-                for column in parsed.this.expressions:
-                    if isinstance(column, exp.ColumnDef):
-                        # Check if column has a name
-                        if hasattr(column, "this") and hasattr(column.this, "name"):
-                            col_name = column.this.name
-                        else:
-                            raise ValueError(f"Column name not found in {column}")
-                        # Check if column has a type
-                        if (
-                            column.kind
-                            and hasattr(column.kind, "this")
-                            and hasattr(column.kind.this, "name")
-                        ):
-                            col_type = column.kind.this.name
-                        else:
-                            raise ValueError(
-                                f"Column type not found for column {col_name}"
-                            )
-
-                        result["columns"].append({"name": col_name, "type": col_type})
-            elif isinstance(table, exp.Table):
-                result["table_name"] = table.name
-            else:
-                raise ValueError(
-                    f"Expected exp.Schema or exp.Table, got {type(table)}: {table}"
-                )
-            # Extract WITH properties
-            for prop in parsed.args.get("properties", []):
-                if not isinstance(prop, exp.Property):
-                    raise ValueError(f"Expected exp.Property, got {type(prop)}: {prop}")
-                try:
-                    key = (
-                        prop.this.name
-                        if isinstance(prop.this, exp.Identifier)
-                        else str(prop.this)
-                    )
-                    value = prop.args.get("value")
-                    if value is None:
-                        logging.error(f"Property {key} has no value")
-                        raise ValueError(f"Invalid property: {key} has no value")
-                    elif isinstance(value, exp.Literal):
-                        result["properties"][key.replace("'", "")] = value.this
-                    else:
-                        raise ValueError(f"Invalid property: {value} is not a lieral")
-                except AttributeError as e:
-                    logging.error(f"Error processing property {prop}: {e}")
-                    continue
-        else:
-            logging.error(
-                f"Expected CREATE TABLE query, got {type(parsed)}: {str(parsed)}"
-            )
-            print(f"Error: Query is not a CREATE TABLE statement: {str(parsed)}")
-            return result
-
->>>>>>> 248c09d8
+
+        result["table"]["name"] = table_name
+        result["table"]["columns"] = columns
+        result["table"]["properties"] = properties
+
         return result
 
     except sqlglot.errors.ParseError as e:
@@ -221,6 +188,7 @@
     except ValueError as e:
         logging.error(f"Invalid query structure: {e}")
         raise
+
 
 query = """
 CREATE TABLE example (
