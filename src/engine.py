import asyncio
import polars as pl
import time
import re
import pyarrow as pa

from apscheduler.schedulers.asyncio import AsyncIOScheduler
from apscheduler.job import Job
from apscheduler.triggers.cron import CronTrigger
from duckdb import DuckDBPyConnection, struct_type
from duckdb.functional import FunctionNullHandling, PythonUDFType
from duckdb.typing import VARCHAR, DuckDBPyType
from duckdb.functional import ARROW, SPECIAL
from datetime import datetime, timezone
from loguru import logger
from typing import Any, Coroutine, Callable
from types import FunctionType

from string import Template

from inout import persist
from metadata import (
    create_macro_definition,
    get_macro_definition_by_name,
    get_lookup_tables,
    get_tables,
)
from utils import MutableInteger
from requester import build_http_requester
from parser import CreateTableParams, CreateLookupTableParams, SelectParams
from concurrent.futures import ThreadPoolExecutor

DUCKDB_TO_PYARROW_PYTYPE = {
    "VARCHAR": pa.string(),
    "TIMESTAMP": pa.timestamp("us"),
    "FLOAT": pa.float32(),
    "DOUBLE": pa.float64(),
    "INTEGER": pa.int32(),
    "BIGINT": pa.int64(),
    "SMALLINT": pa.int16(),
    "TINYINT": pa.int8(),
    "BOOLEAN": pa.bool_(),
    "DATE": pa.date32(),
    "DECIMAL": pa.decimal128(18, 2),
    "INT": pa.int32(),
    "TEXT": pa.string(),
    "DATETIME": pa.timestamp("us"),
}


def build_lookup_properties(
    properties: dict[str, str], context: dict[str, str]
) -> dict[str, str]:
    new_props = {}

    for key, value in properties.items():
        if key in ["jq", "method"]:  # TODO: ignore jq for now
            new_props[key] = value
            continue
        template = Template(value)
        new_props[key] = template.substitute(context)

    return new_props


def build_scalar_udf(
    properties: dict[str, str],
    dynamic_columns: list[str],
    return_type: DuckDBPyType = VARCHAR,
<<<<<<< HEAD
) -> dict[str, Any]:
    arity = len(dynamic_columns)

    # pyarrow_return_type = pa.struct()
    pyarrow_child_types = []
    for subtype in return_type.children:
        logger.info(subtype)
        pyarrow_child_types.append(
            pa.field(subtype[0], DUCKDB_TO_PYARROW_PYTYPE[str(subtype[1])])
        )
    pyarrow_return_type = pa.struct(pyarrow_child_types)
    logger.info(pyarrow_child_types)

    def udf1pyarrow(*args):
        # Handle single or multiple input arrays
        if len(args) == 1:
            els = []
            for chunk in args[0].chunks:
                els.extend(chunk.to_pylist())
        else:
            arrays = [arg.to_pylist() for arg in args]
            els = list(zip(*arrays))
=======
) -> Callable[..., pa.Array]:
    arity = len(dynamic_columns)

    if pyarrow:
        pyarrow_child_types = []
        for subtype in return_type.children:
            pyarrow_child_types.append(
                pa.field(subtype[0], DUCKDB_TO_PYARROW_PYTYPE[str(subtype[1])])
            )
        pyarrow_return_type = pa.struct(pyarrow_child_types)

    def udf1(a1):
        # TODO: build default response from lookup table schema
        context = dict(zip(dynamic_columns, [a1]))
        lookup_properties = build_lookup_properties(properties, context)
        default_response = context.copy()

        requester = build_http_requester(lookup_properties, is_async=False)

        try:
            response = requester()

            if isinstance(response, dict):
                return context | response

            # TODO: handle array jq responses
            # need different scalar udf return type to handle
            # and most likely an explode in macro
            if isinstance(response, list):
                if len(response) >= 1:
                    default_response |= response[-1]

        except Exception as e:
            logger.exception(f"HTTP request failed: {e}")

        return default_response

    def udf1pyarrow(a1: Any) -> pa.Array:
        els = []
        for chunk in a1.chunks:
            els.extend(chunk.to_pylist())
>>>>>>> def88229

        def _inner(el):
            context = dict(zip(dynamic_columns, [el]))
            lookup_properties = build_lookup_properties(properties, context)
            default_response = context.copy()

            requester = build_http_requester(lookup_properties, is_async=False)

            try:
                response = requester()

                if isinstance(response, dict):
                    return context | response

                # TODO: handle array jq responses
                # need different scalar udf return type to handle
                # and most likely an explode in macro
                if isinstance(response, list):
                    if len(response) >= 1:
                        default_response |= response[-1]

            except Exception as e:
                logger.exception(f"HTTP request failed: {e}")

            return default_response

        with ThreadPoolExecutor() as executor:
            results = list(executor.map(_inner, els))

        return pa.array(results, type=pyarrow_return_type)

    if arity <= 5:
        return {
            "function": udf1pyarrow,
            "parameters": [VARCHAR for _ in range(len(dynamic_columns))],
            "return_type": return_type,
            "type": PythonUDFType.ARROW,
            "null_handling": FunctionNullHandling.SPECIAL,
        }
    else:
        raise ValueError("Too many dynamic columns (max 5 supported)")


async def processor(
    table_name: str,
    batch_id: MutableInteger,
    start_time: datetime,
    http_requester: FunctionType,
    connection: Any,
) -> None:
    # TODO: no provided api execution_time
    # using trigger.get_next_fire_time is costly (see code)
    execution_time = start_time
    logger.info(f"[{table_name}{{{batch_id}}}] @ {execution_time}")

    records = await http_requester()
    logger.debug(
        f"[{table_name}{{{batch_id}}}] - http number of responses: {len(records)} - batch {batch_id}"
    )

    if len(records) > 0:
        epoch = int(time.time() * 1_000)
        # TODO: type polars with duckdb table catalog
        df = pl.from_records(records)
        await persist(df, batch_id, epoch, table_name, connection)

    batch_id.increment()


async def execute(scheduler: AsyncIOScheduler, job: Job):
    scheduler.start()
    logger.info(f"[{job.name}] - next schedule: {job.next_run_time}")

    # TODO: Dirty
    while True:
        await asyncio.sleep(3600)


def register_table(
    create_table_params: CreateTableParams | CreateLookupTableParams,
    connection: DuckDBPyConnection,
) -> None:
    query = create_table_params.query
    connection.execute(query)
    logger.debug(f"running query: {query}")


def build_one_runner(
    create_table_params: CreateTableParams, connection: DuckDBPyConnection
) -> Coroutine[Any, Any, None]:
    properties = create_table_params.properties
    table_name = create_table_params.name
    cron_expr = str(properties["schedule"])
    scheduler = AsyncIOScheduler()

    # TODO:  keep batch_id in metastore
    batch_id = MutableInteger(0)
    trigger = CronTrigger.from_crontab(cron_expr, timezone=timezone.utc)
    start_time = datetime.now(timezone.utc)
    http_requester = build_http_requester(properties)

    job = scheduler.add_job(
        processor,
        trigger,
        name=table_name,
        kwargs={
            "table_name": table_name,
            "batch_id": batch_id,
            "start_time": start_time,
            "http_requester": http_requester,
            "connection": connection,
        },
    )

    return execute(scheduler, job)


def register_lookup_table_executable(
    create_table_params: CreateLookupTableParams, connection: DuckDBPyConnection
) -> str:
    properties = create_table_params.properties
    table_name = create_table_params.name
    dynamic_columns = create_table_params.dynamic_columns
    columns = create_table_params.columns

    func_name = f"{table_name}_func"
    macro_name = f"{table_name}_macro"
    # TODO: handle other return than dict (for instance array http responses)
    return_type = struct_type(columns)  # typed struct from sql statement

    udf_params = build_scalar_udf(properties, dynamic_columns, return_type)

    # register scalar for row to row http call
    connection.create_function(
        name=func_name,
<<<<<<< HEAD
        function=udf_params["function"],
        parameters=udf_params["parameters"],
        return_type=udf_params["return_type"],
        type=udf_params["type"],
        null_handling=udf_params["null_handling"],
=======
        function=func, # type: ignore
        parameters=[VARCHAR for _ in range(len(dynamic_columns))],
        return_type=return_type,
        type=ARROW,
        null_handling=SPECIAL,
>>>>>>> def88229
    )
    logger.debug(f"registered function: {func_name}")

    # TODO: wrap SQL in function
    # register macro (to be injected in place of sql)
    func_def = f"{func_name}({','.join(dynamic_columns)})"
    macro_def = f"{macro_name}(table_name, {','.join(dynamic_columns)})"
    output_cols = ", ".join(
        [f"struct.{col_name} AS {col_name}" for col_name, _ in columns.items()]
    )

    connection.sql(f"""
        CREATE OR REPLACE MACRO {macro_def} AS TABLE
        SELECT
            {output_cols}
        FROM (
            SELECT
                {func_def} AS struct
            FROM query_table(table_name)
        );
    """)
    logger.debug(f"registered macro: {macro_name}")
    create_macro_definition(connection, macro_name, dynamic_columns)

    return macro_name


async def run_executables(
    statement_params: list[CreateTableParams | CreateLookupTableParams],
    connection: DuckDBPyConnection,
):
    tasks = []

    for table_params in statement_params:
        name = table_params.name
        register_table(table_params, connection)

        # register table, temp tables (TODO: views / materialized views / sink)
        if isinstance(table_params, CreateTableParams):
            tasks.append(
                asyncio.create_task(
                    build_one_runner(table_params, connection), name=f"{name}_runner"
                )
            )

        # handle lookup table
        if isinstance(table_params, CreateLookupTableParams):
            register_lookup_table_executable(table_params, connection)

    _, _ = await asyncio.wait(tasks, return_when=asyncio.ALL_COMPLETED)


def select_query_to_duckdb(
    con: DuckDBPyConnection,
    select_query: SelectParams,
    lookup_tables: list[str],
    tables: list[str],
) -> str:
    original_query = select_query.query
    join_tables = select_query.joins

    # no lookup query case
    if len(join_tables) == 0:
        return original_query

    # lookup query case
    mapping = dict(zip(tables, tables))
    table_name = select_query.table
    table_alias = select_query.alias
    for lookup_table in lookup_tables:
        macro_name, fields = get_macro_definition_by_name(con, f"{lookup_table}_macro")
        # TODO: move to func ?
        dynamic_macro_stmt = f'{macro_name}("{table_name}", {",".join([f"{table_alias}.{field}" for field in fields])})'
        mapping[lookup_table] = dynamic_macro_stmt

    # Substritute lookup table name with query
    query = Template(original_query).substitute(mapping)

    # Remove surrounding quote from parse_select
    # And add AS statement in join from placeholder name
    # TODO: AS statement in join should be table OR alias
    for lookup_table in lookup_tables:
        subst_string = mapping[lookup_table]
        matches = [
            (m.start(), m.end()) for m in re.finditer(re.escape(subst_string), query)
        ][0]
        query = (
            query[0 : matches[0] - 1]
            + query[matches[0] : matches[1]]
            + f" AS {lookup_table}"
            + query[matches[1] + 1 : len(query)]
        )

    logger.debug(f"new overwritten select statement: {query}")
    return query


def duckdb_to_pl(con: DuckDBPyConnection, duckdb_sql: str) -> pl.DataFrame:
    query = duckdb_sql.strip()
    cursor = con.execute(query)
    rows = cursor.fetchall()
    # TODO: get schema from metadata
    if cursor.description:
        columns = [desc[0] for desc in cursor.description]
        df = pl.DataFrame(rows, orient="row", schema=columns)
        return df

    return pl.DataFrame()


def handle_select(
    con: DuckDBPyConnection, select_query: SelectParams
) -> str | pl.DataFrame:
    table_name = select_query.table
    lookup_tables = get_lookup_tables(con)
    tables = get_tables(con)

    if table_name in lookup_tables:
        msg = f"{table_name} is a lookup table, you cannot use it in FROM."
        logger.error(msg)
        return msg

    duckdb_sql = select_query_to_duckdb(con, select_query, lookup_tables, tables)
    return duckdb_to_pl(con, duckdb_sql)


if __name__ == "__main__":
    from duckdb import connect

    con: DuckDBPyConnection = connect(database=":memory:")

    example_fields = ["symbol"]
    example_table = "all_tickers"
    macro_name = "ohlc_macro"
    result = con.sql(
        f"SELECT * FROM {macro_name}({example_table}, {','.join(example_fields)})"
    )
    print(result.df())<|MERGE_RESOLUTION|>--- conflicted
+++ resolved
@@ -67,7 +67,6 @@
     properties: dict[str, str],
     dynamic_columns: list[str],
     return_type: DuckDBPyType = VARCHAR,
-<<<<<<< HEAD
 ) -> dict[str, Any]:
     arity = len(dynamic_columns)
 
@@ -90,49 +89,6 @@
         else:
             arrays = [arg.to_pylist() for arg in args]
             els = list(zip(*arrays))
-=======
-) -> Callable[..., pa.Array]:
-    arity = len(dynamic_columns)
-
-    if pyarrow:
-        pyarrow_child_types = []
-        for subtype in return_type.children:
-            pyarrow_child_types.append(
-                pa.field(subtype[0], DUCKDB_TO_PYARROW_PYTYPE[str(subtype[1])])
-            )
-        pyarrow_return_type = pa.struct(pyarrow_child_types)
-
-    def udf1(a1):
-        # TODO: build default response from lookup table schema
-        context = dict(zip(dynamic_columns, [a1]))
-        lookup_properties = build_lookup_properties(properties, context)
-        default_response = context.copy()
-
-        requester = build_http_requester(lookup_properties, is_async=False)
-
-        try:
-            response = requester()
-
-            if isinstance(response, dict):
-                return context | response
-
-            # TODO: handle array jq responses
-            # need different scalar udf return type to handle
-            # and most likely an explode in macro
-            if isinstance(response, list):
-                if len(response) >= 1:
-                    default_response |= response[-1]
-
-        except Exception as e:
-            logger.exception(f"HTTP request failed: {e}")
-
-        return default_response
-
-    def udf1pyarrow(a1: Any) -> pa.Array:
-        els = []
-        for chunk in a1.chunks:
-            els.extend(chunk.to_pylist())
->>>>>>> def88229
 
         def _inner(el):
             context = dict(zip(dynamic_columns, [el]))
@@ -268,19 +224,11 @@
     # register scalar for row to row http call
     connection.create_function(
         name=func_name,
-<<<<<<< HEAD
         function=udf_params["function"],
         parameters=udf_params["parameters"],
         return_type=udf_params["return_type"],
         type=udf_params["type"],
         null_handling=udf_params["null_handling"],
-=======
-        function=func, # type: ignore
-        parameters=[VARCHAR for _ in range(len(dynamic_columns))],
-        return_type=return_type,
-        type=ARROW,
-        null_handling=SPECIAL,
->>>>>>> def88229
     )
     logger.debug(f"registered function: {func_name}")
 
