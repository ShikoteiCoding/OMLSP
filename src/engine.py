import asyncio
import polars as pl
import time
import re
import pyarrow as pa

from apscheduler.schedulers.asyncio import AsyncIOScheduler
from apscheduler.job import Job
from apscheduler.triggers.cron import CronTrigger
from duckdb import DuckDBPyConnection, struct_type
from duckdb.typing import VARCHAR, DuckDBPyType
from duckdb.functional import ARROW, SPECIAL
from datetime import datetime, timezone
from loguru import logger
from typing import Any, Coroutine, Callable
from types import FunctionType

from string import Template

from inout import persist
from metadata import (
    create_macro_definition,
    get_macro_definition_by_name,
    get_lookup_tables,
    get_tables,
    create_table,
    get_batch_id_from_table_metadata,
    update_batch_id_in_table_metadata,
)
from requester import build_http_requester
from parser import CreateTableParams, CreateLookupTableParams, SelectParams, SetParams
from concurrent.futures import ThreadPoolExecutor

# TODO: enrich with more type
DUCKDB_TO_PYARROW_PYTYPE = {
    "VARCHAR": pa.string(),
    "TIMESTAMP": pa.timestamp("us"),
    "FLOAT": pa.float32(),  # TODO: verify duckdb internal floating point
}


def build_lookup_properties(
    properties: dict[str, str], context: dict[str, str]
) -> dict[str, str]:
    new_props = {}

    for key, value in properties.items():
        if key in ["jq", "method"]:  # TODO: ignore jq for now
            new_props[key] = value
            continue
        template = Template(value)
        new_props[key] = template.substitute(context)

    return new_props


def build_scalar_udf(
    properties: dict[str, str],
    dynamic_columns: list[str],
    pyarrow: bool = False,
    return_type: DuckDBPyType = VARCHAR,
) -> Callable[..., pa.Array]:
    arity = len(dynamic_columns)

    if pyarrow:
        pyarrow_child_types = []
        for subtype in return_type.children:
            pyarrow_child_types.append(
                pa.field(subtype[0], DUCKDB_TO_PYARROW_PYTYPE[str(subtype[1])])
            )
        pyarrow_return_type = pa.struct(pyarrow_child_types)

    def udf1(a1):
        # TODO: build default response from lookup table schema
        context = dict(zip(dynamic_columns, [a1]))
        lookup_properties = build_lookup_properties(properties, context)
        default_response = context.copy()

        requester = build_http_requester(lookup_properties, is_async=False)

        try:
            response = requester()

            if isinstance(response, dict):
                return context | response

            # TODO: handle array jq responses
            # need different scalar udf return type to handle
            # and most likely an explode in macro
            if isinstance(response, list):
                if len(response) >= 1:
                    default_response |= response[-1]

        except Exception as e:
            logger.exception(f"HTTP request failed: {e}")

        return default_response

    def udf1pyarrow(a1: Any) -> pa.Array:
        els = []
        for chunk in a1.chunks:
            els.extend(chunk.to_pylist())

        def _inner(el):
            context = dict(zip(dynamic_columns, [el]))
            lookup_properties = build_lookup_properties(properties, context)
            default_response = context.copy()

            requester = build_http_requester(lookup_properties, is_async=False)

            try:
                response = requester()

                if isinstance(response, dict):
                    return context | response

                # TODO: handle array jq responses
                # need different scalar udf return type to handle
                # and most likely an explode in macro
                if isinstance(response, list):
                    if len(response) >= 1:
                        default_response |= response[-1]

            except Exception as e:
                logger.exception(f"HTTP request failed: {e}")

            return default_response

        with ThreadPoolExecutor() as executor:
            results = list(executor.map(_inner, els))

        return pa.array(results, type=pyarrow_return_type)

    if arity == 1:
        if pyarrow:
            return udf1pyarrow
        return udf1
    else:
        raise ValueError("Too many dynamic columns (max 1 supported)")


async def processor(
    table_name: str,
    start_time: datetime,
    http_requester: FunctionType,
    con: DuckDBPyConnection,
) -> None:
    # TODO: no provided api execution_time
    # using trigger.get_next_fire_time is costly (see code)
    execution_time = start_time
    batch_id = get_batch_id_from_table_metadata(con, table_name)
    logger.info(f"[{table_name}{{{batch_id}}}] @ {execution_time}")

    records = await http_requester()
    logger.debug(
        f"[{table_name}{{{batch_id}}}] - http number of responses: {len(records)} - batch {batch_id}"
    )

    if len(records) > 0:
        epoch = int(time.time() * 1_000)
        # TODO: type polars with duckdb table catalog
        df = pl.from_records(records)
        await persist(df, batch_id, epoch, table_name, con)

    update_batch_id_in_table_metadata(con, table_name, batch_id + 1)


async def execute(scheduler: AsyncIOScheduler, job: Job):
    scheduler.start()
    logger.info(f"[{job.name}] - next schedule: {job.next_run_time}")

    # TODO: Dirty
    while True:
        await asyncio.sleep(3600)


def build_one_runner(
    create_table_params: CreateTableParams, con: DuckDBPyConnection
) -> Coroutine[Any, Any, None]:
    properties = create_table_params.properties
    table_name = create_table_params.name
    cron_expr = str(properties["schedule"])
    scheduler = AsyncIOScheduler()

    trigger = CronTrigger.from_crontab(cron_expr, timezone=timezone.utc)
    start_time = datetime.now(timezone.utc)
    http_requester = build_http_requester(properties)

    job = scheduler.add_job(
        processor,
        trigger,
        name=table_name,
        kwargs={
            "table_name": table_name,
            "start_time": start_time,
            "http_requester": http_requester,
            "con": con,
        },
    )

    return execute(scheduler, job)


def register_lookup_table_executable(
    create_table_params: CreateLookupTableParams, connection: DuckDBPyConnection
) -> str:
    properties = create_table_params.properties
    table_name = create_table_params.name
    dynamic_columns = create_table_params.dynamic_columns
    columns = create_table_params.columns

    func_name = f"{table_name}_func"
    macro_name = f"{table_name}_macro"
    # TODO: handle other return than dict (for instance array http responses)
    return_type = struct_type(columns)  # typed struct from sql statement

    # TODO: move all "create_function" arguments inside build_scalar_udf
    # to avoid verbose function here
    func = build_scalar_udf(properties, dynamic_columns, True, return_type)

    # register scalar for row to row http call
    connection.create_function(
        name=func_name,
        function=func,  # type: ignore
        parameters=[VARCHAR for _ in range(len(dynamic_columns))],
        return_type=return_type,
        type=ARROW,
        null_handling=SPECIAL,
    )
    logger.debug(f"registered function: {func_name}")

    # TODO: wrap SQL in function
    # register macro (to be injected in place of sql)
    func_def = f"{func_name}({','.join(dynamic_columns)})"
    macro_def = f"{macro_name}(table_name, {','.join(dynamic_columns)})"
    output_cols = ", ".join(
        [f"struct.{col_name} AS {col_name}" for col_name, _ in columns.items()]
    )

    # TODO: move to metadata func
    connection.sql(f"""
        CREATE OR REPLACE MACRO {macro_def} AS TABLE
        SELECT
            {output_cols}
        FROM (
            SELECT
                {func_def} AS struct
            FROM query_table(table_name)
        );
    """)
    logger.debug(f"registered macro: {macro_name}")
    create_macro_definition(connection, macro_name, dynamic_columns)

    return macro_name


async def start_background_runnners_or_register(
    table_params: CreateTableParams | CreateLookupTableParams,
    connection: DuckDBPyConnection,
):
    task: asyncio.Task | None = None
<<<<<<< HEAD

    name = table_params.name
    create_table(connection, table_params)

=======

    name = table_params.name
    register_table(table_params, connection)

>>>>>>> 8231c221
    # register table, temp tables (TODO: views / materialized views / sink)
    if isinstance(table_params, CreateTableParams):
        task = asyncio.create_task(
            build_one_runner(table_params, connection), name=f"{name}_runner"
        )

    # handle lookup table
    if isinstance(table_params, CreateLookupTableParams):
        register_lookup_table_executable(table_params, connection)

    if task:
        _, _ = await asyncio.wait([task], return_when=asyncio.ALL_COMPLETED)


def select_query_to_duckdb(
    con: DuckDBPyConnection,
    select_query: SelectParams,
    lookup_tables: list[str],
    tables: list[str],
) -> str:
    original_query = select_query.query
    join_tables = select_query.joins

    # no lookup query case
    if len(join_tables) == 0:
        return original_query

    # lookup query case
    mapping = dict(zip(tables, tables))
    table_name = select_query.table
    table_alias = select_query.alias
    for lookup_table in lookup_tables:
        macro_name, fields = get_macro_definition_by_name(con, f"{lookup_table}_macro")
        # TODO: move to func ?
        dynamic_macro_stmt = f'{macro_name}("{table_name}", {",".join([f"{table_alias}.{field}" for field in fields])})'
        mapping[lookup_table] = dynamic_macro_stmt

    # Substritute lookup table name with query
    query = Template(original_query).substitute(mapping)

    # Remove surrounding quote from parse_select
    # And add AS statement in join from placeholder name
    # TODO: AS statement in join should be table OR alias
    for lookup_table in lookup_tables:
        subst_string = mapping[lookup_table]
        matches = [
            (m.start(), m.end()) for m in re.finditer(re.escape(subst_string), query)
        ][0]
        query = (
            query[0 : matches[0] - 1]
            + query[matches[0] : matches[1]]
            + f" AS {lookup_table}"
            + query[matches[1] + 1 : len(query)]
        )

    logger.debug(f"new overwritten select statement: {query}")
    return query


def duckdb_to_pl(con: DuckDBPyConnection, duckdb_sql: str) -> pl.DataFrame:
    query = duckdb_sql.strip()
    cursor = con.execute(query)
    rows = cursor.fetchall()
    # TODO: get schema from metadata
    if cursor.description:
        columns = [desc[0] for desc in cursor.description]
        df = pl.DataFrame(rows, orient="row", schema=columns)
        return df

    return pl.DataFrame()


def handle_select_or_set(
    con: DuckDBPyConnection, params: SelectParams | SetParams
) -> str | pl.DataFrame:
    if isinstance(params, SelectParams):
        table_name = params.table
        lookup_tables = get_lookup_tables(con)
        tables = get_tables(con)

        if table_name in lookup_tables:
            msg = f"{table_name} is a lookup table, you cannot use it in FROM."
            logger.error(msg)
            return msg

        duckdb_sql = select_query_to_duckdb(con, params, lookup_tables, tables)
        return duckdb_to_pl(con, duckdb_sql)
    else:
        try:
            con.sql(params.query)
        except Exception as e:
            return str(e)  # TODO: handle duckdb configs and omlsp custom configs
        return "SET"  # psql syntax


if __name__ == "__main__":
    from duckdb import connect

    con: DuckDBPyConnection = connect(database=":memory:")

    example_fields = ["symbol"]
    example_table = "all_tickers"
    macro_name = "ohlc_macro"
    result = con.sql(
        f"SELECT * FROM {macro_name}({example_table}, {','.join(example_fields)})"
    )
    print(result.df())<|MERGE_RESOLUTION|>--- conflicted
+++ resolved
@@ -259,17 +259,11 @@
     connection: DuckDBPyConnection,
 ):
     task: asyncio.Task | None = None
-<<<<<<< HEAD
+    task: asyncio.Task | None = None
 
     name = table_params.name
     create_table(connection, table_params)
 
-=======
-
-    name = table_params.name
-    register_table(table_params, connection)
-
->>>>>>> 8231c221
     # register table, temp tables (TODO: views / materialized views / sink)
     if isinstance(table_params, CreateTableParams):
         task = asyncio.create_task(
