--- conflicted
+++ resolved
@@ -214,19 +214,11 @@
     # register scalar for row to row http call
     connection.create_function(
         name=func_name,
-<<<<<<< HEAD
         function=udf_params["function"],
         parameters=udf_params["parameters"],
         return_type=udf_params["return_type"],
         type=udf_params["type"],
         null_handling=udf_params["null_handling"],
-=======
-        function=func,  # type: ignore
-        parameters=[VARCHAR for _ in range(len(dynamic_columns))],
-        return_type=return_type,
-        type=ARROW,
-        null_handling=SPECIAL,
->>>>>>> 9322c772
     )
     logger.debug(f"registered function: {func_name}")
 
