import asyncio
import polars as pl
import time
import pyarrow as pa

from apscheduler.schedulers.asyncio import AsyncIOScheduler
from apscheduler.job import Job
from apscheduler.triggers.cron import CronTrigger
from duckdb import DuckDBPyConnection, struct_type
from duckdb.functional import FunctionNullHandling, PythonUDFType
from duckdb.typing import VARCHAR, DuckDBPyType
from datetime import datetime, timezone
from loguru import logger
from typing import Any, Coroutine, Callable
from types import FunctionType

from string import Template

from inout import persist
from metadata import (
    create_macro_definition,
    get_macro_definition_by_name,
    get_lookup_tables,
    get_tables,
    create_table,
    get_batch_id_from_table_metadata,
    update_batch_id_in_table_metadata,
)
from requester import build_http_requester
from parser import (
    CreateTableContext,
    CreateLookupTableContext,
    SelectContext,
    SetContext,
)
from concurrent.futures import ThreadPoolExecutor

DUCKDB_TO_PYARROW_PYTYPE = {
    "VARCHAR": pa.string(),
    "TEXT": pa.string(),
    "TIMESTAMP": pa.timestamp("us"),
    "DATETIME": pa.timestamp("us"),
    "FLOAT": pa.float32(),
    "DOUBLE": pa.float64(),
    "INTEGER": pa.int32(),
    "INT": pa.int32(),
    "BIGINT": pa.int64(),
    "SMALLINT": pa.int16(),
    "TINYINT": pa.int8(),
    "BOOLEAN": pa.bool_(),
    "DATE": pa.date32(),
    "DECIMAL": pa.decimal128(18, 2),
}


def build_lookup_properties(
    properties: dict[str, str], context: dict[str, str]
) -> dict[str, str]:
    new_props = {}

    for key, value in properties.items():
        if key in ["method"]:  # TODO: ignore jq for now
            new_props[key] = value
            continue
        template = Template(value)
        new_props[key] = template.substitute(context)

    return new_props


def build_scalar_udf(
    properties: dict[str, str],
    dynamic_columns: list[str],
    return_type: DuckDBPyType = VARCHAR,
    **kwargs,
) -> dict[str, Any]:
    arity = len(dynamic_columns)

    child_types = []
    for subtype in return_type.children:
        logger.info(subtype)
        child_types.append(
            pa.field(subtype[0], DUCKDB_TO_PYARROW_PYTYPE[str(subtype[1])])
        )
    return_type_arrow = pa.struct(child_types)
    logger.info(child_types)

    if arity == 1:
        def udf(arg1):
            els = []
            for chunk in arg1.chunks:
                els.extend(chunk.to_pylist())
            context = {dynamic_columns[0]: els}
            return process_elements(context, properties, return_type_arrow)
    elif arity == 2:
        def udf(arg1, arg2):
            arrays = [arg.to_pylist() for arg in [arg1, arg2]]
            els = list(zip(*arrays))
            context = [dict(zip(dynamic_columns, el)) for el in els]
            return process_elements(context, properties, return_type_arrow)
    elif arity == 3:
        def udf(arg1, arg2, arg3):
            arrays = [arg.to_pylist() for arg in [arg1, arg2, arg3]]
            els = list(zip(*arrays))
            context = [dict(zip(dynamic_columns, el)) for el in els]
            return process_elements(context, properties, return_type_arrow)
    elif arity == 4:
        def udf(arg1, arg2, arg3, arg4):
            arrays = [arg.to_pylist() for arg in [arg1, arg2, arg3, arg4]]
            els = list(zip(*arrays))
            context = [dict(zip(dynamic_columns, el)) for el in els]
            return process_elements(context, properties, return_type_arrow)
    elif arity == 5:
        def udf(arg1, arg2, arg3, arg4, arg5):
            arrays = [arg.to_pylist() for arg in [arg1, arg2, arg3, arg4, arg5]]
            els = list(zip(*arrays))
            context = [dict(zip(dynamic_columns, el)) for el in els]
            return process_elements(context, properties, return_type_arrow)
    else:
        raise ValueError("Too many dynamic columns (max 5 supported)")

    def process_elements(context_list, properties, return_type_arrow):
        def _inner(context):
            lookup_properties = build_lookup_properties(properties, context)
            default_response = context.copy()

            requester = build_http_requester(lookup_properties, is_async=False)

            try:
                response = requester()
                if isinstance(response, dict):
                    return context | response
                if isinstance(response, list) and len(response) >= 1:
                    default_response |= response[-1]
            except Exception as e:
                logger.exception(f"HTTP request failed: {e}")

            return default_response

        with ThreadPoolExecutor() as executor:
            results = list(executor.map(_inner, context_list))

        return pa.array(results, type=return_type_arrow)

    return {
        "name": kwargs.get("name"),
        "function": udf,
        "parameters": [VARCHAR for _ in range(arity)],
        "return_type": return_type,
        "type": PythonUDFType.ARROW,
        "null_handling": FunctionNullHandling.SPECIAL,
        **kwargs
    }


async def processor(
    table_name: str,
    start_time: datetime,
    http_requester: FunctionType,
    con: DuckDBPyConnection,
) -> None:
    # TODO: no provided api execution_time
    # using trigger.get_next_fire_time is costly (see code)
    execution_time = start_time
    batch_id = get_batch_id_from_table_metadata(con, table_name)
    logger.info(f"[{table_name}{{{batch_id}}}] @ {execution_time}")

    records = await http_requester()
    logger.debug(
        f"[{table_name}{{{batch_id}}}] - http number of responses: {len(records)} - batch {batch_id}"
    )

    if len(records) > 0:
        epoch = int(time.time() * 1_000)
        # TODO: type polars with duckdb table catalog
        df = pl.from_records(records)
        await persist(df, batch_id, epoch, table_name, con)

    update_batch_id_in_table_metadata(con, table_name, batch_id + 1)


async def execute(scheduler: AsyncIOScheduler, job: Job):
    scheduler.start()
    logger.info(f"[{job.name}] - next schedule: {job.next_run_time}")

    # TODO: Dirty
    while True:
        await asyncio.sleep(3600)


def build_one_runner(
    create_table_context: CreateTableContext, con: DuckDBPyConnection
) -> Coroutine[Any, Any, None]:
    properties = create_table_context.properties
    table_name = create_table_context.name
    cron_expr = str(properties["schedule"])
    scheduler = AsyncIOScheduler()

    trigger = CronTrigger.from_crontab(cron_expr, timezone=timezone.utc)
    start_time = datetime.now(timezone.utc)
    http_requester = build_http_requester(properties)

    job = scheduler.add_job(
        processor,
        trigger,
        name=table_name,
        kwargs={
            "table_name": table_name,
            "start_time": start_time,
            "http_requester": http_requester,
            "con": con,
        },
    )

    return execute(scheduler, job)


def register_lookup_table_executable(
    create_table_context: CreateLookupTableContext, connection: DuckDBPyConnection
) -> str:
    properties = create_table_context.properties
    table_name = create_table_context.name
    dynamic_columns = create_table_context.dynamic_columns
    columns = create_table_context.columns

    func_name = f"{table_name}_func"
    macro_name = f"{table_name}_macro"
    # TODO: handle other return than dict (for instance array http responses)
    return_type = struct_type(columns)  # typed struct from sql statement

    udf_params = build_scalar_udf(properties, dynamic_columns, return_type, name=func_name)
    # register scalar for row to row http call
    connection.create_function(**udf_params)
    logger.debug(f"registered function: {func_name}")

    # TODO: wrap SQL in function
    # register macro (to be injected in place of sql)
    func_def = f"{func_name}({','.join(dynamic_columns)})"
    macro_def = f"{macro_name}(table_name, {','.join(dynamic_columns)})"
    output_cols = ", ".join(
        [f"struct.{col_name} AS {col_name}" for col_name, _ in columns.items()]
    )

    # TODO: move to metadata func
    connection.sql(f"""
        CREATE OR REPLACE MACRO {macro_def} AS TABLE
        SELECT
            {output_cols}
        FROM (
            SELECT
                {func_def} AS struct
            FROM query_table(table_name)
        );
    """)
    logger.debug(f"registered macro: {macro_name}")
    create_macro_definition(connection, macro_name, dynamic_columns)

    return macro_name


async def start_background_runnners_or_register(
    table_context: CreateTableContext | CreateLookupTableContext,
    connection: DuckDBPyConnection,
):
    task: asyncio.Task | None = None
    task: asyncio.Task | None = None

    name = table_context.name
    create_table(connection, table_context)

    # register table, temp tables (TODO: views / materialized views / sink)
    if isinstance(table_context, CreateTableContext):
        task = asyncio.create_task(
            build_one_runner(table_context, connection), name=f"{name}_runner"
        )

    # handle lookup table
    if isinstance(table_context, CreateLookupTableContext):
        register_lookup_table_executable(table_context, connection)

    if task:
        _, _ = await asyncio.wait([task], return_when=asyncio.ALL_COMPLETED)


def build_substitute_macro_definition(
    con: DuckDBPyConnection,
    join_table: str,
    from_table: str,
    from_table_or_alias: str,
    join_table_or_alias: str,
) -> str:
    macro_name, fields = get_macro_definition_by_name(con, f"{join_table}_macro")
    scalar_func_fields = ",".join(
        [f"{from_table_or_alias}.{field}" for field in fields]
    )
    macro_definition = f"""
    {macro_name}("{from_table}", {scalar_func_fields})
    """
    if join_table_or_alias == join_table:
        # TODO: fix bug, if table_name == alias
        # JOIN ohlc AS ohlc
        # -> this writes the AS statements and fails
        macro_definition += f"AS {join_table_or_alias}"
    return macro_definition


def select_sql_substitution(
    con: DuckDBPyConnection,
<<<<<<< HEAD
    select_query: SelectContext,
=======
    select_query: SelectParams,
>>>>>>> cbecd3b4
    tables: list[str],
) -> str:
    """Substitutes select statement query with lookup references to macro references."""
    original_query = select_query.query
    join_tables = select_query.joins

    # no join query
    if len(join_tables) == 0:
        return original_query

    # join query
    substitute_mapping = dict(zip(tables, tables))
    from_table = select_query.table
    from_table_or_alias = select_query.alias

    for join_table, join_table_or_alias in join_tables.items():
        substitute_mapping[join_table] = build_substitute_macro_definition(
            con, join_table, from_table, from_table_or_alias, join_table_or_alias
        )

    # Substritute lookup table name with query
    query = Template(original_query).substitute(substitute_mapping)

    logger.debug(f"New overwritten select statement: {query}")
    return query


def duckdb_to_pl(con: DuckDBPyConnection, duckdb_sql: str) -> pl.DataFrame:
    query = duckdb_sql.strip()
    cursor = con.execute(query)
    rows = cursor.fetchall()
    # TODO: get schema from metadata
    if cursor.description:
        columns = [desc[0] for desc in cursor.description]
        df = pl.DataFrame(rows, orient="row", schema=columns)
        return df

    return pl.DataFrame()


def handle_select_or_set(
    con: DuckDBPyConnection, context: SelectContext | SetContext
) -> str | pl.DataFrame:
    if isinstance(context, SelectContext):
        table_name = context.table
        lookup_tables = get_lookup_tables(con)
        tables = get_tables(con)

        if table_name in lookup_tables:
            msg = f"{table_name} is a lookup table, you cannot use it in FROM."
            logger.error(msg)
            return msg

<<<<<<< HEAD
        duckdb_sql = select_sql_substitution(con, context, tables)
=======
        duckdb_sql = select_sql_substitution(con, params, tables)
>>>>>>> cbecd3b4
        return duckdb_to_pl(con, duckdb_sql)
    else:
        try:
            con.sql(context.query)
        except Exception as e:
            return str(e)  # TODO: handle duckdb configs and omlsp custom configs
        return "SET"  # psql syntax


if __name__ == "__main__":
    from duckdb import connect

    con: DuckDBPyConnection = connect(database=":memory:")

    example_fields = ["symbol"]
    example_table = "all_tickers"
    macro_name = "ohlc_macro"
    result = con.sql(
        f"SELECT * FROM {macro_name}({example_table}, {','.join(example_fields)})"
    )
    print(result.df())<|MERGE_RESOLUTION|>--- conflicted
+++ resolved
@@ -78,19 +78,17 @@
 
     child_types = []
     for subtype in return_type.children:
-        logger.info(subtype)
         child_types.append(
             pa.field(subtype[0], DUCKDB_TO_PYARROW_PYTYPE[str(subtype[1])])
         )
     return_type_arrow = pa.struct(child_types)
-    logger.info(child_types)
 
     if arity == 1:
         def udf(arg1):
-            els = []
+            elements = []
             for chunk in arg1.chunks:
-                els.extend(chunk.to_pylist())
-            context = {dynamic_columns[0]: els}
+                elements.extend(chunk.to_pylist())
+            context = {dynamic_columns[0]: elements}
             return process_elements(context, properties, return_type_arrow)
     elif arity == 2:
         def udf(arg1, arg2):
@@ -306,11 +304,7 @@
 
 def select_sql_substitution(
     con: DuckDBPyConnection,
-<<<<<<< HEAD
     select_query: SelectContext,
-=======
-    select_query: SelectParams,
->>>>>>> cbecd3b4
     tables: list[str],
 ) -> str:
     """Substitutes select statement query with lookup references to macro references."""
@@ -364,11 +358,7 @@
             logger.error(msg)
             return msg
 
-<<<<<<< HEAD
         duckdb_sql = select_sql_substitution(con, context, tables)
-=======
-        duckdb_sql = select_sql_substitution(con, params, tables)
->>>>>>> cbecd3b4
         return duckdb_to_pl(con, duckdb_sql)
     else:
         try:
