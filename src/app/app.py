--- conflicted
+++ resolved
@@ -14,6 +14,7 @@
 from channel.consumer import Consumer
 from channel.producer import Producer
 from channel.promise import Promise
+from channel.types import ValidResponse, InvalidResponse
 from services import Service
 from sql.parser import extract_one_query_context
 from store import (
@@ -89,23 +90,16 @@
 
         TODO: move to entrypoint from path on __init__ + on_start
         """
-<<<<<<< HEAD
-        await self._event_bus.send(
-                "client.sql.requests", (self._internal_ref, sql)
+        await self._channel_broker.send(
+                "client.sql.requests",  sql
             )
-=======
-        await self._channel_broker.publish(
-            "client.sql.requests", (self._internal_ref, sql)
-        )
->>>>>>> fd3be051
 
     async def _handle_messages(self) -> None:
         # Process SQL commands from clients, evaluate them, and dispatch results.
         # SQL comes from TCP clients or internal sql file entrypoint
 
         # Each SQL keeps reference of a client_id for dispatch
-        async for payload, promise in self._client_sql_request_consumer.channel:
-            client_id, sql = payload
+        async for sql, promise in self._client_sql_request_consumer.channel:
             # Convert SQL to "OMLSP" interpretable Context
             ctx = extract_one_query_context(sql, self._properties_schema)
 
@@ -121,7 +115,12 @@
             # Evaluable Context are simple statements which
             # can be executed and simply return a result.
             if isinstance(ctx, EvaluableContext):
-                result = await self._eval_ctx(ctx, promise)
+                try:
+                    result = await self._eval_ctx(ctx)
+                    promise.set(ValidResponse(result))
+                except Exception as e:
+                    logger.error(f"Error evaluating context type '{type(ctx)}': {e}")
+                    promise.set(InvalidResponse(f"Error evaluating query '{ctx.query}': {e}"))
 
             # Warn of invalid context for tracing.
             elif isinstance(ctx, InvalidContext):
@@ -131,21 +130,11 @@
                     str(ctx.reason),
                 )
                 result = str(ctx.reason)
-            else:
-                result = ""
-
-            # Send back to client (unless internal query)
-            # Anonymous publish: i.e no internal ref to producer
-            if client_id != self._internal_ref:
-<<<<<<< HEAD
-                promise.set(result)
-=======
-                await self._channel_broker.publish(client_id, result)
->>>>>>> fd3be051
+                promise.set(InvalidResponse(result))
 
             # Dispatch CreateContext and DropContext to task manager
             if isinstance(ctx, CreateContext | DropContext):
-                await self._entity_commands_producer.produce(ctx)
+                await self._entity_commands_producer.produce((ctx, promise))
 
         logger.debug("[App] _handle_messages exited cleanly (input channel closed).")
         return
@@ -155,9 +144,5 @@
     # Client terminal gets "blocked" till response is received,
     # so it is safe to assume we can queue per client and defer
     # results to keep ordering per client
-    async def _eval_ctx(self, ctx: EvaluableContext, promise: Promise) -> str | None:
-        try:
-            return await EVALUABLE_QUERY_DISPATCH[type(ctx)](self._conn, ctx)
-        except Exception as e:
-            promise.set(f"Error evaluating context type '{ctx}': {e}")
-            logger.error("Error evaluating context type '{}': {}", type(ctx), ctx)+    async def _eval_ctx(self, ctx: EvaluableContext) -> str:
+        return await EVALUABLE_QUERY_DISPATCH[type(ctx)](self._conn, ctx)