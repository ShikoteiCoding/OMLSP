<<<<<<< HEAD
import trio
import jq
import httpx

from typing import Any, Callable, Coroutine

=======
>>>>>>> 69257175
import httpx
import jq
import trio

from typing import Any, Callable, Coroutine

from loguru import logger

MAX_RETRIES = 3


def parse_http_properties(params: dict[str, str]) -> dict:
    parsed_params = {}
    parsed_params["headers"] = {}
    parsed_params["json"] = {}
    for key, value in params.items():
        if key.startswith("headers."):
            parsed_params["headers"][key.split(".")[1]] = value
        elif key == "jq":
            parsed_params["jq"] = jq.compile(value)
        elif key.startswith("json."):
            parsed_params["json"][key.split(".")[1]] = value
        else:
            parsed_params[key] = value
    return parsed_params


async def async_request(
    client: httpx.AsyncClient,
    url: str,
    jq: Any = None,
    method: str = "GET",
    headers={"Content-Type": "application/json"},
    json={},
    **kwarg,
) -> list[dict]:
<<<<<<< HEAD
    attempt = 0
    while attempt < MAX_RETRIES:
        response = await client.request(method, url, headers=headers, json=json)

        logger.debug(f"response for {url}: {response.status_code}")

        if response.is_success:
            data = response.json()
            return parse_response(data, jq)

        logger.error(f"request failed {url}: {response.status_code}")

    attempt += 1
    if attempt < MAX_RETRIES:
        delay = 2**attempt
        await trio.sleep(delay)

    logger.error(f"request to {url} failed after {MAX_RETRIES} attempts")
=======
    response = await client.request(
        method=method,
        url=url,
        headers=headers,
        json=json,
    )
    logger.debug(f"response for {url}: {response.status_code}")

    if response.is_success:
        return parse_response(response.json(), jq)

    # TODO: add retry on fail here
    try:
        response.raise_for_status()
    except Exception as e:
        logger.warning(f"unable to request: {e}")
>>>>>>> 69257175
    return []


def sync_request(
    client: httpx.Client,
    url: str,
    jq: Any = None,
    method: str = "GET",
    headers: dict = {"Content-Type": "application/json"},
    json: dict = {},
    **kwargs,
) -> list[dict]:
    try:
        response = client.request(method=method, url=url, headers=headers, json=json)
        logger.debug(f"response for {url}: {response.status_code}")

        if response.is_success:
            return parse_response(response.json(), jq)

        # TODO: add retry on fail here
        try:
            response.raise_for_status()
        except Exception as e:
            logger.warning(f"unable to request: {e}")

    except Exception as e:
        logger.error(f"HTTP request failed: {e}")

    # TODO: handle failure of sync task
    return []


def parse_response(data: dict, jq: Any = None) -> list[dict]:
    res = jq.input(data).all()
    return res


async def http_requester(properties: dict) -> list[dict]:
<<<<<<< HEAD
    logger.debug(f"running request with properties: {properties}")
=======
>>>>>>> 69257175
    async with httpx.AsyncClient() as client:
        logger.debug(f"running request with properties: {properties}")
        res = await async_request(client, **properties)
        return res


def sync_http_requester(properties: dict) -> list[dict]:
    client = httpx.Client()
    logger.debug(f"running request with properties: {properties}")
    return sync_request(client, **properties)


def build_http_requester(
    properties: dict, is_async: bool = True
) -> Callable[[], Coroutine[Any, Any, list[dict]]] | Callable[[], list[dict]]:
    http_properties = parse_http_properties(properties)

    if is_async:

        def _async_inner():
            return http_requester(http_properties)

        return _async_inner

    def _sync_inner():
        return sync_http_requester(http_properties)

    return _sync_inner


if __name__ == "__main__":
    print("OMLSP starting")

    async def main():
        properties = {
            "connector": "http",
            "url": "https://httpbin.org/get",
            "method": "GET",
            "scan.interval": "60s",
            "jq": ".url",
        }

        _http_requester = build_http_requester(properties, is_async=True)

        res = await _http_requester()  # type: ignore
        logger.info(res)

    trio.run(main)<|MERGE_RESOLUTION|>--- conflicted
+++ resolved
@@ -1,12 +1,3 @@
-<<<<<<< HEAD
-import trio
-import jq
-import httpx
-
-from typing import Any, Callable, Coroutine
-
-=======
->>>>>>> 69257175
 import httpx
 import jq
 import trio
@@ -43,7 +34,6 @@
     json={},
     **kwarg,
 ) -> list[dict]:
-<<<<<<< HEAD
     attempt = 0
     while attempt < MAX_RETRIES:
         response = await client.request(method, url, headers=headers, json=json)
@@ -62,24 +52,6 @@
         await trio.sleep(delay)
 
     logger.error(f"request to {url} failed after {MAX_RETRIES} attempts")
-=======
-    response = await client.request(
-        method=method,
-        url=url,
-        headers=headers,
-        json=json,
-    )
-    logger.debug(f"response for {url}: {response.status_code}")
-
-    if response.is_success:
-        return parse_response(response.json(), jq)
-
-    # TODO: add retry on fail here
-    try:
-        response.raise_for_status()
-    except Exception as e:
-        logger.warning(f"unable to request: {e}")
->>>>>>> 69257175
     return []
 
 
@@ -118,10 +90,7 @@
 
 
 async def http_requester(properties: dict) -> list[dict]:
-<<<<<<< HEAD
     logger.debug(f"running request with properties: {properties}")
-=======
->>>>>>> 69257175
     async with httpx.AsyncClient() as client:
         logger.debug(f"running request with properties: {properties}")
         res = await async_request(client, **properties)
