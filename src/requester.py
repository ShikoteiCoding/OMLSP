<<<<<<< HEAD
import trio
import jq
import httpx

=======
import asyncio
>>>>>>> bfeda4d6
from typing import Any, Callable, Coroutine

import httpx
import jq
from aiohttp import ClientSession
from loguru import logger

MAX_RETRIES = 3


def parse_http_properties(params: dict[str, str]) -> dict:
    parsed_params = {}
    parsed_params["headers"] = {}
    parsed_params["json"] = {}
    for key, value in params.items():
        if key.startswith("headers."):
            parsed_params["headers"][key.split(".")[1]] = value
        elif key == "jq":
            parsed_params["jq"] = jq.compile(value)
        elif key.startswith("json."):
            parsed_params["json"][key.split(".")[1]] = value
        else:
            parsed_params[key] = value
    return parsed_params


async def async_request(
    url: str,
    jq: Any = None,
    method: str = "GET",
    headers={"Content-Type": "application/json"},
    json={},
    **kwarg,
) -> list[dict]:
    attempt = 0
    while attempt < MAX_RETRIES:
        async with httpx.AsyncClient() as client:
            response = await client.request(method, url, headers=headers, json=json)

            logger.debug(f"response for {url}: {response.status_code}")

            if response.is_success:
                data = response.json()
                return parse_response(data, jq)

            logger.error(f"request failed {url}: {response.status_code}")

        attempt += 1
        if attempt < MAX_RETRIES:
            delay = 2**attempt
            await trio.sleep(delay)

    logger.error(f"request to {url} failed after {MAX_RETRIES} attempts")
    return []


def sync_request(
    client: httpx.Client,
    url: str,
    jq: Any = None,
    method: str = "GET",
    headers: dict = {"Content-Type": "application/json"},
    json: dict = {},
    **kwargs,
) -> list[dict]:
    try:
        response = client.request(method=method, url=url, headers=headers, json=json)
        logger.debug(f"response for {url}: {response.status_code}")

        if response.is_success:
            return parse_response(response.json(), jq)

        # TODO: add retry on fail here
        try:
            response.raise_for_status()
        except Exception as e:
            logger.warning(f"unable to request: {e}")

    except Exception as e:
        logger.error(f"HTTP request failed: {e}")

    # TODO: handle failure of sync task
    return []


def parse_response(data: dict, jq: Any = None) -> list[dict]:
    res = jq.input(data).all()
    return res


async def http_requester(properties: dict) -> list[dict]:
    logger.debug(f"running request with properties: {properties}")
    res = await async_request(**properties)
    return res


def sync_http_requester(properties: dict) -> list[dict]:
    client = httpx.Client()
    logger.debug(f"running request with properties: {properties}")
    return sync_request(client, **properties)


def build_http_requester(
    properties: dict, is_async: bool = True
) -> Callable[[], Coroutine[Any, Any, list[dict]]] | Callable[[], list[dict]]:
    http_properties = parse_http_properties(properties)

    if is_async:

        def _async_inner():
            return http_requester(http_properties)

        return _async_inner

    else:

        def _sync_inner():
            return sync_http_requester(http_properties)

        return _sync_inner


if __name__ == "__main__":
    print("OMLSP starting")
    properties = {
        "connector": "http",
        "url": "https://httpbin.org/get",
        "method": "GET",
        "scan.interval": "60s",
        "jq": ".url",
    }

    _http_requester = build_http_requester(properties, is_async=True)

    res = asyncio.run(_http_requester())  # type: ignore
    print(res)<|MERGE_RESOLUTION|>--- conflicted
+++ resolved
@@ -1,11 +1,7 @@
-<<<<<<< HEAD
 import trio
 import jq
 import httpx
 
-=======
-import asyncio
->>>>>>> bfeda4d6
 from typing import Any, Callable, Coroutine
 
 import httpx
@@ -33,6 +29,7 @@
 
 
 async def async_request(
+    client: httpx.AsyncClient,
     url: str,
     jq: Any = None,
     method: str = "GET",
@@ -42,21 +39,20 @@
 ) -> list[dict]:
     attempt = 0
     while attempt < MAX_RETRIES:
-        async with httpx.AsyncClient() as client:
-            response = await client.request(method, url, headers=headers, json=json)
+        response = await client.request(method, url, headers=headers, json=json)
 
-            logger.debug(f"response for {url}: {response.status_code}")
+        logger.debug(f"response for {url}: {response.status_code}")
 
-            if response.is_success:
-                data = response.json()
-                return parse_response(data, jq)
+        if response.is_success:
+            data = response.json()
+            return parse_response(data, jq)
 
-            logger.error(f"request failed {url}: {response.status_code}")
+        logger.error(f"request failed {url}: {response.status_code}")
 
-        attempt += 1
-        if attempt < MAX_RETRIES:
-            delay = 2**attempt
-            await trio.sleep(delay)
+    attempt += 1
+    if attempt < MAX_RETRIES:
+        delay = 2**attempt
+        await trio.sleep(delay)
 
     logger.error(f"request to {url} failed after {MAX_RETRIES} attempts")
     return []
@@ -98,8 +94,10 @@
 
 async def http_requester(properties: dict) -> list[dict]:
     logger.debug(f"running request with properties: {properties}")
-    res = await async_request(**properties)
-    return res
+    async with httpx.AsyncClient() as client:
+        logger.debug(f"running request with properties: {properties}")
+        res = await async_request(client, **properties)
+        return res
 
 
 def sync_http_requester(properties: dict) -> list[dict]:
