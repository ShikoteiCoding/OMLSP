--- conflicted
+++ resolved
@@ -26,12 +26,8 @@
     sql_filepath = Path(args.file)
 
     conn: DuckDBPyConnection = connect(database=":memory:")
-<<<<<<< HEAD
-    task_manager = TaskManager(conn)
-=======
     scheduler = TrioScheduler()
     task_manager = TaskManager(conn, scheduler)
->>>>>>> 69257175
     client_manager = ClientManager(conn)
     runner = Runner(conn, PROPERTIES_SCHEMA, task_manager, client_manager)
 
