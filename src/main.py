import argparse
import json
import polars as pl
import trio

from duckdb import DuckDBPyConnection, connect
from loguru import logger
from pathlib import Path

from app import App
from entity.entity_manager import EntityManager
from scheduler.scheduler import TrioScheduler
from server import ClientManager
from sql.file import iter_sql_statements
from task.manager import TaskManager

PROPERTIES_SCHEMA = json.loads(
    open(Path("src/properties.schema.json"), "rb").read().decode("utf-8")
)


async def main():
    # TODO: expose as configuration available in SET
    pl.Config.set_fmt_str_lengths(900)
    parser = argparse.ArgumentParser("Run a SQL file")
    parser.add_argument("file")
    args = parser.parse_args()
    sql_filepath = Path(args.file)

    # For now we manage state with the backend
    # To be ultimately changed for obvious reasons
    backend_conn: DuckDBPyConnection = connect(database=":memory:")
    transform_conn: DuckDBPyConnection = backend_conn

    app = App(backend_conn, PROPERTIES_SCHEMA)

    # Connect ClientManager to App
    client_manager = ClientManager(backend_conn)
    app.add_dependency(client_manager)

    # Connect App to EntityManager
    entity_manager = EntityManager(backend_conn)
    app.add_dependency(entity_manager)
    app.connect_entity_manager(entity_manager)

    # Connect TaskManager to EntityManager
    task_manager = TaskManager(backend_conn, transform_conn)
    entity_manager.add_dependency(task_manager)
    entity_manager.connect_task_manager(task_manager)

    # Connect Scheduler to TaskManager
    scheduler = TrioScheduler()
    task_manager.add_dependency(scheduler)
    task_manager.connect_scheduler(scheduler)
<<<<<<< HEAD

    # Connect TaskSupervisor to TaskManager
    # Catalog helps to know, tasks to run and supervise
    supervisor = TaskSupervisor()
    task_manager.add_dependency(supervisor)
    task_manager.connect_supervisor(supervisor)
=======
>>>>>>> de010039

    async with trio.open_nursery() as nursery:
        nursery.start_soon(app.start, nursery)
        for sql in iter_sql_statements(sql_filepath):
            await app.submit(sql)

        try:
            await app.wait_until_stopped()
        except KeyboardInterrupt:
            logger.warning(
                "KeyboardInterrupt received! Stopping services gracefully..."
            )
            # Set App._stopped and trigger orderly shutdown
            await app.stop()

            # Now wait for all dependencies for full shut down
            await app._shutdown.wait()
            logger.success("All services shut down gracefully!")


if __name__ == "__main__":
    trio.run(main)<|MERGE_RESOLUTION|>--- conflicted
+++ resolved
@@ -52,15 +52,6 @@
     scheduler = TrioScheduler()
     task_manager.add_dependency(scheduler)
     task_manager.connect_scheduler(scheduler)
-<<<<<<< HEAD
-
-    # Connect TaskSupervisor to TaskManager
-    # Catalog helps to know, tasks to run and supervise
-    supervisor = TaskSupervisor()
-    task_manager.add_dependency(supervisor)
-    task_manager.connect_supervisor(supervisor)
-=======
->>>>>>> de010039
 
     async with trio.open_nursery() as nursery:
         nursery.start_soon(app.start, nursery)
