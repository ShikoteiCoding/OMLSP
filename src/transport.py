from __future__ import annotations

import trio
import jq as jqm
import json
from functools import partial
from string import Template
from trio_websocket import open_websocket_url
from typing import Any, Callable, Coroutine, AsyncGenerator, Literal
from loguru import logger
from external import (
    parse_http_properties,
    async_http_requester,
    sync_http_requester,
    parse_response,
    PAGINATION_DISPATCH,
    BasePagination,
)
from auth import BaseSignerT
from typing import Protocol


type TransportMode = Literal["sync", "async"]


class TransportBuilder:
    """Entry-point builder for various transport layers."""

    #: Config for child build (spark like syntax)
    config: dict[str, str]

    def __init__(self, props: dict[str, str]):
        self.properties = props
        self.config = {}

    # allow chaining for mode
    def build(self, name: str) -> Transport:
        if name == "http":
            return HttpTransport(self.properties, self.config)
        elif name == "ws":
            return WSTransport(self.properties, self.config)

        raise ValueError(f"Unknown name: {name}")

    def option(self, key: str, value: Any) -> TransportBuilder:
        self.config[key] = value

        return self


class TransportT(Protocol):
    def configure(self) -> TransportT: ...

    def finalize(self) -> Callable: ...


class Transport(TransportT):
    """Runtime transport object (sync or async)."""

    def __init__(self, properties: dict[str, Any], config: dict[str, str]):
        self.properties = properties
        self.config = config


class HttpTransport(Transport):
    #: HTTP requires JQ to parse HTTP response
    jq: Any

    #: HTTP Auth signer with access to corresponding secrets
    signer: BaseSignerT

    #: httpx / requests kwargs, nested values are possible
    request_kwargs: dict[str, dict | str]

    #: Pagination strategy
    strategy: BasePagination

    #: Internal configs from TransportBuilder
    mode: TransportMode

    def __init__(self, properties: dict[str, Any], config: dict[str, str]):
        super().__init__(properties, config)

        # TODO: Create static typing configs per Transport
        # Should follow pydantic Model Params syntax
        self.mode = config["mode"]  # type: ignore

    def configure(self) -> HttpTransport:
        jq, signer, request_kwargs, meta_kwargs = parse_http_properties(self.properties)
        self.jq = jq
        self.signer = signer
        self.request_kwargs = request_kwargs

        # Pagination strategy get pre-compiled as a callable
        pagination_type = meta_kwargs.pop("type")
        self.strategy = PAGINATION_DISPATCH[pagination_type](meta_kwargs)
        return self

    def finalize(
        self,
    ) -> Callable[[Any], list[dict]] | Callable[[Any], Coroutine[Any, Any, list[dict]]]:
        if self.mode == "async":

            async def async_requester(conn):
                return await async_http_requester(
                    self.jq, self.signer, self.request_kwargs, self.strategy, conn
                )

            return async_requester

        elif self.mode == "sync":

            def sync_requester(conn):
                return sync_http_requester(
                    self.jq, self.signer, self.request_kwargs, self.strategy, conn
                )

            return sync_requester

        raise NotImplementedError()


class WSTransport(Transport):
    #: WS requires JQ to parse HTTP response
    jq: Any

    #: WS url
    url: str

    #: List of templates to substitute to url
    _templates_list: list[Any] = []

    def __init__(self, properties: dict[str, Any], config: dict[str, Any]):
        super().__init__(properties, config)

        self._templates_list = config["templates_list"]

    def configure(self) -> WSTransport:
        jq, url = parse_ws_properties(self.properties)
        self.jq = jq
        self.url = url

        return self

    # TODO: As an improvement allow for "pivoted" templating for multi stream
    # For instance binance can merge WS streams into single stream using this
    # /stream?streams=<streamName1>/<streamName2>/<streamName3>
    # How to enable that ? We split parsing between base_url and "generated"
    # stream name (of arbitrary lenght controlled by input)
    # We also need to pivot the on_start_query so it is a list
    def finalize(
        self,
    ) -> Callable[[trio.Nursery], AsyncGenerator[list[dict[str, Any]], None]]:
        """
        Build a websocket data generator, if multiple templates are provided
        in the templates_list, then one connection is created for each substitute
        template. The ws_generator_aggregator for now takes care of the fan-in
        mechanism to make sure only one single output is provided.
        This for now doesn't handle any backpressure (i.e no buffer, locks etc).
        """

        # This happens when on_start_query doesn't exist
        # ie the WS generator has no start conditions
        if len(self._templates_list) == 0:
            list_of_properties = [(self.jq, self.url)]
        else:
            # For each template element create a new properties dict
            list_of_properties = [
                (self.jq, Template(self.url).safe_substitute(template))
                for template in self._templates_list
            ]

        # Multiple list of properties needs one ws connection
        # This requires fan-in mechanism through aggregator
        return partial(ws_generator_aggregator, list_of_properties)


def parse_ws_properties(properties: dict[str, str]) -> tuple[Any, str]:
    jq = jqm.compile(properties["jq"])
    url = properties["url"]
    return jq, url


async def ws_generator(
<<<<<<< HEAD
    properties: dict[str, Any], nursery: trio.Nursery, cancel_event: trio.Event
=======
    jq: Any, url: str, nursery: trio.Nursery
>>>>>>> 3838c5d5
) -> AsyncGenerator[list[dict[str, Any]], None]:
    logger.debug("Starting websocket generator on {}", url)
    async with open_websocket_url(url) as ws:
        while True:
            if cancel_event.is_set():
                break
            message = await ws.get_message()
            yield parse_response(json.loads(message), jq)


async def ws_generator_aggregator(
<<<<<<< HEAD
    list_of_properties: list[dict[str, Any]],
    nursery: trio.Nursery,
    cancel_event: trio.Event,
=======
    list_of_properties: list[tuple[Any, str]], nursery: trio.Nursery
>>>>>>> 3838c5d5
) -> AsyncGenerator[list[dict[str, Any]], None]:
    """
    Trio version: fan-in multiple ws_generator streams into one.
    """

    # This happens when either no templating was required
    # (no on_start_query condition) or when only 1 element
    # in the start condition to substitute
    if len(list_of_properties) == 1:
        async for msg in ws_generator(
<<<<<<< HEAD
            properties=list_of_properties[0], nursery=nursery, cancel_event=cancel_event
=======
            jq=list_of_properties[0][0], url=list_of_properties[0][1], nursery=nursery
>>>>>>> 3838c5d5
        ):
            yield msg

    # This happens when start condition has multiple
    # values and thus creating multiple websocket
    # to aggregate in one simple field
    else:
        # Locally scopped channel for agregation purposes
        # size 0 is an attempt to not miss any event
        # this might be blocking operation in case of backpressure
        send, recv = trio.open_memory_channel[list[dict]](10)

        # TODO: Move fan-in mechanism inside the Continuous task
        # so we can reuse for Trasnform Task
<<<<<<< HEAD
        async def consume(props: dict[str, Any]):
            async for msg in ws_generator(
                properties=props, nursery=nursery, cancel_event=cancel_event
            ):
=======
        async def consume(jq: Any, url: str):
            async for msg in ws_generator(jq=jq, url=url, nursery=nursery):
>>>>>>> 3838c5d5
                await send.send(msg)

        for jq, url in list_of_properties:
            nursery.start_soon(consume, jq, url)

        async for msg in recv:
<<<<<<< HEAD
            yield msg


# TODO: As an improvement allow for "pivoted" templating for multi stream
# For instance binance can merge WS streams into single stream using this
# /stream?streams=<streamName1>/<streamName2>/<streamName3>
# How to enable that ? We split parsing between base_url and "generated"
# stream name (of arbitrary lenght controlled by input)
# We also need to pivot the on_start_query so it is a list
def build_ws_generator(
    properties: dict[str, Any], templates_list: list[dict[str, str]]
) -> Callable[[trio.Nursery, trio.Event], AsyncGenerator[list[dict[str, Any]], None]]:
    """
    Build a websocket data generator, if multiple templates are provided
    in the templates_list, then one connection is created for each substitute
    template. The ws_generator_aggregator for now takes care of the fan-in
    mechanism to make sure only one single output is provided.
    This for now doesn't handle any backpressure (i.e no buffer, locks etc).
    """

    # This happens when on_start_query doesn't exist
    # ie the WS generator has no start conditions
    if len(templates_list) == 0:
        list_of_properties = [parse_ws_properties(properties)]
    else:
        # For each template element create a new properties dict
        list_of_properties = [
            parse_ws_properties(build_ws_properties(properties, template))
            for template in templates_list
        ]

    # Multiple list of properties needs one ws connection
    # This requires fan-in mechanism through aggregator
    return partial(ws_generator_aggregator, list_of_properties)


if __name__ == "__main__":

    async def main():
        cancel_event = trio.Event()
        async with trio.open_nursery() as nursery:
            properties = {
                "url": "wss://stream.binance.com/ws/ethbtc@miniTicker",
                "jq": jqm.compile("""{
                    event_type: .e,
                    event_time: .E,
                    symbol: .s,
                    close: .c,
                    open: .o,
                    high: .h,
                    low: .l,
                    base_volume: .v,
                    quote_volume: .q
                }"""),
            }

            async for msg in ws_generator(properties, nursery, cancel_event):
                logger.info(msg)

    trio.run(main)
=======
            yield msg
>>>>>>> 3838c5d5
<|MERGE_RESOLUTION|>--- conflicted
+++ resolved
@@ -150,7 +150,9 @@
     # We also need to pivot the on_start_query so it is a list
     def finalize(
         self,
-    ) -> Callable[[trio.Nursery], AsyncGenerator[list[dict[str, Any]], None]]:
+    ) -> Callable[
+        [trio.Nursery, trio.Event], AsyncGenerator[list[dict[str, Any]], None]
+    ]:
         """
         Build a websocket data generator, if multiple templates are provided
         in the templates_list, then one connection is created for each substitute
@@ -182,11 +184,7 @@
 
 
 async def ws_generator(
-<<<<<<< HEAD
-    properties: dict[str, Any], nursery: trio.Nursery, cancel_event: trio.Event
-=======
-    jq: Any, url: str, nursery: trio.Nursery
->>>>>>> 3838c5d5
+    jq: Any, url: str, nursery: trio.Nursery, cancel_event: trio.Event
 ) -> AsyncGenerator[list[dict[str, Any]], None]:
     logger.debug("Starting websocket generator on {}", url)
     async with open_websocket_url(url) as ws:
@@ -198,13 +196,9 @@
 
 
 async def ws_generator_aggregator(
-<<<<<<< HEAD
-    list_of_properties: list[dict[str, Any]],
+    list_of_properties: list[tuple[Any, str]],
     nursery: trio.Nursery,
     cancel_event: trio.Event,
-=======
-    list_of_properties: list[tuple[Any, str]], nursery: trio.Nursery
->>>>>>> 3838c5d5
 ) -> AsyncGenerator[list[dict[str, Any]], None]:
     """
     Trio version: fan-in multiple ws_generator streams into one.
@@ -215,11 +209,10 @@
     # in the start condition to substitute
     if len(list_of_properties) == 1:
         async for msg in ws_generator(
-<<<<<<< HEAD
-            properties=list_of_properties[0], nursery=nursery, cancel_event=cancel_event
-=======
-            jq=list_of_properties[0][0], url=list_of_properties[0][1], nursery=nursery
->>>>>>> 3838c5d5
+            jq=list_of_properties[0][0],
+            url=list_of_properties[0][1],
+            nursery=nursery,
+            cancel_event=cancel_event,
         ):
             yield msg
 
@@ -234,82 +227,14 @@
 
         # TODO: Move fan-in mechanism inside the Continuous task
         # so we can reuse for Trasnform Task
-<<<<<<< HEAD
-        async def consume(props: dict[str, Any]):
+        async def consume(jq: Any, url: str):
             async for msg in ws_generator(
-                properties=props, nursery=nursery, cancel_event=cancel_event
+                jq=jq, url=url, nursery=nursery, cancel_event=cancel_event
             ):
-=======
-        async def consume(jq: Any, url: str):
-            async for msg in ws_generator(jq=jq, url=url, nursery=nursery):
->>>>>>> 3838c5d5
                 await send.send(msg)
 
         for jq, url in list_of_properties:
             nursery.start_soon(consume, jq, url)
 
         async for msg in recv:
-<<<<<<< HEAD
-            yield msg
-
-
-# TODO: As an improvement allow for "pivoted" templating for multi stream
-# For instance binance can merge WS streams into single stream using this
-# /stream?streams=<streamName1>/<streamName2>/<streamName3>
-# How to enable that ? We split parsing between base_url and "generated"
-# stream name (of arbitrary lenght controlled by input)
-# We also need to pivot the on_start_query so it is a list
-def build_ws_generator(
-    properties: dict[str, Any], templates_list: list[dict[str, str]]
-) -> Callable[[trio.Nursery, trio.Event], AsyncGenerator[list[dict[str, Any]], None]]:
-    """
-    Build a websocket data generator, if multiple templates are provided
-    in the templates_list, then one connection is created for each substitute
-    template. The ws_generator_aggregator for now takes care of the fan-in
-    mechanism to make sure only one single output is provided.
-    This for now doesn't handle any backpressure (i.e no buffer, locks etc).
-    """
-
-    # This happens when on_start_query doesn't exist
-    # ie the WS generator has no start conditions
-    if len(templates_list) == 0:
-        list_of_properties = [parse_ws_properties(properties)]
-    else:
-        # For each template element create a new properties dict
-        list_of_properties = [
-            parse_ws_properties(build_ws_properties(properties, template))
-            for template in templates_list
-        ]
-
-    # Multiple list of properties needs one ws connection
-    # This requires fan-in mechanism through aggregator
-    return partial(ws_generator_aggregator, list_of_properties)
-
-
-if __name__ == "__main__":
-
-    async def main():
-        cancel_event = trio.Event()
-        async with trio.open_nursery() as nursery:
-            properties = {
-                "url": "wss://stream.binance.com/ws/ethbtc@miniTicker",
-                "jq": jqm.compile("""{
-                    event_type: .e,
-                    event_time: .E,
-                    symbol: .s,
-                    close: .c,
-                    open: .o,
-                    high: .h,
-                    low: .l,
-                    base_volume: .v,
-                    quote_volume: .q
-                }"""),
-            }
-
-            async for msg in ws_generator(properties, nursery, cancel_event):
-                logger.info(msg)
-
-    trio.run(main)
-=======
-            yield msg
->>>>>>> 3838c5d5
+            yield msg