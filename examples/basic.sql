--- conflicted
+++ resolved
@@ -15,10 +15,7 @@
 
 CREATE TEMP TABLE ohlc (
     $symbol STRING,
-<<<<<<< HEAD
-=======
     $symbolName STRING,
->>>>>>> ba0e1733
     start_time TIMESTAMP,
     open FLOAT,
     high FLOAT,
@@ -29,11 +26,7 @@
 )
 WITH (
     'connector' = 'lookup-http',
-<<<<<<< HEAD
-    'url' = 'https://api.kucoin.com/api/v1/market/candles?type=1min&symbol=$symbol&startAt=1756637760&endAt=1756637820',
-=======
     'url' = 'https://api.kucoin.com/api/v1/market/candles?type=1min&symbol=$symbol&startAt=1753977000&endAt=1753977300',
->>>>>>> ba0e1733
     'method' = 'GET',
     'jq' = '.data[] | {
         start_time: (.[0] | tonumber),
