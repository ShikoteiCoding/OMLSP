--- conflicted
+++ resolved
@@ -67,24 +67,6 @@
 -- Test function registered from lookup
 SELECT ohlc_func('MNDE-USDT');
 -- Test macro wrapping the udf
-<<<<<<< HEAD
-SELECT * FROM ohlc_macro("all_tickers", symbol, symbolName);
--- Test sink from table
-CREATE SINK all_tickers_sink FROM all_tickers
-WITH (
-    connector = 'kafka',
-    topic = 'tickers_topic',
-    server = 'localhost:9092',
-);
-
--- Test sink from select
-CREATE SINK all_tickers_sink FROM (SELECT symbolName, buy FROM all_tickers)
-WITH (
-    connector = 'kafka',
-    topic = 'tickers_topic_2',
-    server = 'localhost:9092',
-);
-=======
 SELECT *
 FROM ohlc_macro("all_tickers", symbol);
 
@@ -133,4 +115,18 @@
 FROM all_tickers AS ALT 
 LEFT JOIN all_tickers AS ALT2 
     on ALT.symbol = ALT2.symbol;
->>>>>>> 721414c0
+-- Test sink from table
+CREATE SINK all_tickers_sink FROM all_tickers
+WITH (
+    connector = 'kafka',
+    topic = 'tickers_topic',
+    server = 'localhost:9092',
+);
+
+-- Test sink from select
+CREATE SINK all_tickers_sink FROM (SELECT symbolName, buy FROM all_tickers)
+WITH (
+    connector = 'kafka',
+    topic = 'tickers_topic_2',
+    server = 'localhost:9092',
+);