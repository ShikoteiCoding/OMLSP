--- conflicted
+++ resolved
@@ -12,15 +12,6 @@
 run:
 	PYTHONPATH=src/ uv run --active src/main.py examples/basic.sql
 
-<<<<<<< HEAD
-file:
-	PYTHONPATH=src/ uv run --active src/test.py
-
-test:
-	PYTHONPATH=src/ uv run --active pytest tests/ -v
-
-=======
->>>>>>> 818b3e3c
 dev-entrypoint:
 	PYTHONPATH=src/ uv run --active src/entrypoint.py
 
