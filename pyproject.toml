[project]
name = "omlsp"
version = "0.0.1"
description = "One More Little SQL Parser"
readme = "README.md"
requires-python = ">=3.13"
dependencies = [
  "apscheduler>=3.11.0",
  "duckdb>=1.3.2",
  "httpx>=0.28.1",
  "jq>=1.10.0",
  "jsonschema>=4.25.0",
  "loguru==0.7.3",
  "numpy>=2.3.2",
  "pandas>=2.3.1",
  "polars>=1.31.0",
  "pyarrow>=21.0.0",
  "sqlglot==27.1.0",
  "prompt-toolkit>=3.0",
  "trio>=0.30.0",
<<<<<<< HEAD
  "trio-asyncio>=0.15.0",
  "croniter>=6.0.0",
=======
>>>>>>> 69257175
  "confluent-kafka>=2.11.1",
]

[dependency-groups]
dev = [
  "ruff>=0.12.3",
  "pytest==8.4.1",
  "pytest-asyncio==1.1.0",
  "vcrpy==6.0.2",
]

[tool.ruff]
# Exclude a variety of commonly ignored directories.
exclude = [
    ".bzr",
    ".direnv",
    ".eggs",
    ".git",
    ".git-rewrite",
    ".hg",
    ".ipynb_checkpoints",
    ".mypy_cache",
    ".nox",
    ".pants.d",
    ".pyenv",
    ".pytest_cache",
    ".pytype",
    ".ruff_cache",
    ".svn",
    ".tox",
    ".venv",
    ".vscode",
    "__pypackages__",
    "_build",
    "buck-out",
    "build",
    "dist",
    "node_modules",
    "site-packages",
    "venv",
]

# Same as Black.
line-length = 88
indent-width = 4

# Assume Python 3.9
target-version = "py39"

[tool.ruff.lint]
# Enable Pyflakes (`F`) and a subset of the pycodestyle (`E`) codes by default.
# Unlike Flake8, Ruff doesn't enable pycodestyle warnings (`W`) or
# McCabe complexity (`C901`) by default.
select = ["E4", "E7", "E9", "F"]
ignore = []

# Allow fix for all enabled rules (when `--fix`) is provided.
fixable = ["ALL"]
unfixable = []

# Allow unused variables when underscore-prefixed.
dummy-variable-rgx = "^(_+|(_+[a-zA-Z0-9_]*[a-zA-Z0-9]+?))$"

[tool.ruff.format]
# Like Black, use double quotes for strings.
quote-style = "double"

# Like Black, indent with spaces, rather than tabs.
indent-style = "space"

# Like Black, respect magic trailing commas.
skip-magic-trailing-comma = false

# Like Black, automatically detect the appropriate line ending.
line-ending = "auto"

# Enable auto-formatting of code examples in docstrings. Markdown,
# reStructuredText code/literal blocks and doctests are all supported.
#
# This is currently disabled by default, but it is planned for this
# to be opt-out in the future.
docstring-code-format = false

# Set the line length limit used when formatting code snippets in
# docstrings.
#
# This only has an effect when the `docstring-code-format` setting is
# enabled.
docstring-code-line-length = "dynamic"<|MERGE_RESOLUTION|>--- conflicted
+++ resolved
@@ -18,11 +18,6 @@
   "sqlglot==27.1.0",
   "prompt-toolkit>=3.0",
   "trio>=0.30.0",
-<<<<<<< HEAD
-  "trio-asyncio>=0.15.0",
-  "croniter>=6.0.0",
-=======
->>>>>>> 69257175
   "confluent-kafka>=2.11.1",
 ]
 
